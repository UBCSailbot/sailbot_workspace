# List of repositories to use within your workspace
# See https://github.com/dirk-thomas/vcstool
repositories:
  # # Uncomment this section to install the repository used in the ROS 2 tutorials
  # ros_tutorials:
  #   type: git
  #   url: https://github.com/ros/ros_tutorials
  #   version: humble

  # py_pubsub_ex:
  #   type: git
  #   url: https://github.com/UBCSailbot/py_pubsub_ex
  #   version: main

  # cpp_pubsub_ex:
  #   type: git
  #   url: https://github.com/UBCSailbot/cpp_pubsub_ex
  #   version: main

<<<<<<< HEAD
  boat_simulator:
    type: git
    url: https://github.com/UBCSailbot/boat_simulator
=======
  docs:
    type: git
    url: https://github.com/UBCSailbot/docs
>>>>>>> 0594cc33
    version: main

  network_systems:
    type: git
    url: https://github.com/UBCSailbot/network_systems
    version: main

  ros_msgs:
    type: git
    url: https://github.com/UBCSailbot/ros_msgs
    version: main

  website:
    type: git
    url: https://github.com/UBCSailbot/website
    version: main

  virtual_iridium:
    type: git
    url: https://github.com/UBCSailbot/virtual_iridium
    version: master<|MERGE_RESOLUTION|>--- conflicted
+++ resolved
@@ -17,15 +17,13 @@
   #   url: https://github.com/UBCSailbot/cpp_pubsub_ex
   #   version: main
 
-<<<<<<< HEAD
   boat_simulator:
     type: git
     url: https://github.com/UBCSailbot/boat_simulator
-=======
+
   docs:
     type: git
     url: https://github.com/UBCSailbot/docs
->>>>>>> 0594cc33
     version: main
 
   network_systems:
