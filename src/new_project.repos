# List of repositories to use within your workspace
# See https://github.com/dirk-thomas/vcstool
repositories:
  # # Uncomment this section to install the repository used in the ROS 2 tutorials
  # ros_tutorials:
  #   type: git
  #   url: https://github.com/ros/ros_tutorials.git
  #   version: humble

  # py_pubsub_ex:
  #   type: git
  #   url: https://github.com/UBCSailbot/py_pubsub_ex.git
  #   version: main

  # cpp_pubsub_ex:
  #   type: git
  #   url: https://github.com/UBCSailbot/cpp_pubsub_ex.git
  #   version: main

  network_systems:
    type: git
<<<<<<< HEAD
    url: https://github.com/UBCSailbot/network_systems.git
    version: main

  website:
    type: git
    url: https://github.com/UBCSailbot/website.git
    version: main
=======
    url: https://github.com/UBCSailbot/network_systems
    version: main

  virtual_iridium:
    type: git
    url: https://github.com/UBCSailbot/virtual_iridium
    version: master
>>>>>>> 41c24dd5
<|MERGE_RESOLUTION|>--- conflicted
+++ resolved
@@ -19,7 +19,6 @@
 
   network_systems:
     type: git
-<<<<<<< HEAD
     url: https://github.com/UBCSailbot/network_systems.git
     version: main
 
@@ -27,12 +26,8 @@
     type: git
     url: https://github.com/UBCSailbot/website.git
     version: main
-=======
-    url: https://github.com/UBCSailbot/network_systems
-    version: main
 
   virtual_iridium:
     type: git
     url: https://github.com/UBCSailbot/virtual_iridium
-    version: master
->>>>>>> 41c24dd5
+    version: master