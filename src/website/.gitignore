--- conflicted
+++ resolved
@@ -1,11 +1,7 @@
 # See https://help.github.com/articles/ignoring-files/ for more about ignoring files.
 
 # dependencies
-<<<<<<< HEAD
-node_modules/
-=======
 node_modules
->>>>>>> 11724f81
 /.pnp
 .pnp.js
 
