import React, { useState } from 'react';
import dynamic from 'next/dynamic';
import { CircularProgress, Modal } from '@mui/material';
import Header from '@/views/components/Header/Header';
import TimestampFilter from '@/views/components/TimestampFilter/TimestampFilter';
import styles from './style.module.css';
import PolarisContainer from '@/views/components/Polaris/PolarisContainer';

const MapsContainer = dynamic(() => import('@/views/MapsContainer'), {
  loading: () => <CircularProgress className={styles.loadingSpinner} />,
  ssr: false,
});

const DashboardContainer = dynamic(() => import('@/views/DashboardContainer'), {
  ssr: false,
});

export default function Home() {
  const [isModalOpen, setIsModalOpen] = useState(false);
  const handleOpenModal = () => setIsModalOpen(true);
  const handleCloseModal = () => setIsModalOpen(false);

  return (
    <>
<<<<<<< HEAD
      <div className={styles.parent}>
        <Header />
        <div className={styles.topRight}>
          <TimestampFilter />
        </div>
      </div>
      <div className={styles.maincontainer}>
=======
      <Header onInfoButtonClick={handleOpenModal} />
      <div className={styles.mainContainer}>
>>>>>>> 4f9090ee
        <MapsContainer />
        <div className={styles.dashboardContainer}>
          <DashboardContainer />
        </div>
      </div>

      <Modal
        open={isModalOpen}
        onClose={handleCloseModal}
        aria-labelledby='modal-title'
        aria-describedby='modal-description'
        sx={{ 'z-index': 20000000000 }}
      >
        <div className={styles.modalContent}>
          <div style={{ transform: 'scale(1)', transformOrigin: 'top center' }}>
            <PolarisContainer />
          </div>
        </div>
      </Modal>
    </>
  );
}<|MERGE_RESOLUTION|>--- conflicted
+++ resolved
@@ -22,7 +22,6 @@
 
   return (
     <>
-<<<<<<< HEAD
       <div className={styles.parent}>
         <Header />
         <div className={styles.topRight}>
@@ -30,10 +29,6 @@
         </div>
       </div>
       <div className={styles.maincontainer}>
-=======
-      <Header onInfoButtonClick={handleOpenModal} />
-      <div className={styles.mainContainer}>
->>>>>>> 4f9090ee
         <MapsContainer />
         <div className={styles.dashboardContainer}>
           <DashboardContainer />
