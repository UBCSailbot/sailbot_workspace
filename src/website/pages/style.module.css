.mainContainer {
  display: grid;
  grid-template-columns: 1fr 1fr;
  margin-top: 0;
  height: 50vh;
  position: absolute;
}

<<<<<<< HEAD
.dashboardcontainer {
  overflow-y: auto;
=======
.dashboardContainer {
  overflow-y: scroll;
>>>>>>> e6b204c2
  padding-left: 10px;
}

.topRight {
  position: absolute;
  z-index: 10000000000;
  top: 2vh;
  right: 4vw;
}

.parent {
  position: relative;
}

.modalContent {
  position: absolute;
  top: 50%;
  left: 50%;
  transform: translate(-50%, -50%);
  width: 80vw;
  max-width: 800px;
  background-color: white;
  border: 2px solid #000;
  box-shadow: 0 4px 20px rgba(0 0 0 10%);
  padding: 20px;
  overflow: hidden scroll;
  max-height: 90vh;
}

.polarisContainer {
  display: flex;
  justify-content: center;
  align-items: center;
  height: 100%;
  margin-top: 800px;
}

.loadingSpinner {
  position: absolute;
  top: 50%;
  left: 50%;
  transform: translate(-50%, -50%);
  margin: auto;
  height: 100px;
  width: 100px;
}<|MERGE_RESOLUTION|>--- conflicted
+++ resolved
@@ -6,13 +6,8 @@
   position: absolute;
 }
 
-<<<<<<< HEAD
 .dashboardcontainer {
   overflow-y: auto;
-=======
-.dashboardContainer {
-  overflow-y: scroll;
->>>>>>> e6b204c2
   padding-left: 10px;
 }
 
