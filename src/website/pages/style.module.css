--- conflicted
+++ resolved
@@ -11,7 +11,6 @@
   padding-left: 10px;
 }
 
-<<<<<<< HEAD
 .topRight {
   position: absolute;
   z-index: 10000000000;
@@ -21,7 +20,8 @@
 
 .parent {
   position: relative;
-=======
+}  
+ 
 .modalContent {
   position: absolute;
   top: 50%;
@@ -53,5 +53,4 @@
   margin: auto;
   height: 100px;
   width: 100px;
->>>>>>> 4f9090ee
 }