--- conflicted
+++ resolved
@@ -11,13 +11,11 @@
 function Header({ onInfoButtonClick }: HeaderProps) {
   return (
     <header className={styles.header}>
-<<<<<<< HEAD
       <div className={styles.headerContainer}>
         <img src='Sailbot Logo Plain (white).png' alt='Logo' className={styles.logo} />
         <h1 className={styles.title}>UBC SAILBOT</h1>
       </div>
       <DropdownBtn />
-=======
       <img src='SailbotLogo.png' alt='Logo' className={styles.logo} />
       <h1 className={styles.title}>UBC SAILBOT</h1>
       <div className={styles.infoButton}>
@@ -25,7 +23,6 @@
           <InfoIcon />
         </IconButton>
       </div>
->>>>>>> e6b204c2
     </header>
   );
 }
