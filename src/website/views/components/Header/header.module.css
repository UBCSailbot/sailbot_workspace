--- conflicted
+++ resolved
@@ -6,12 +6,8 @@
   margin-bottom: 10px;
   display: flex;
   align-items: center;
-<<<<<<< HEAD
   justify-content: space-between;
   position: sticky;
-=======
-  justify-content: flex-start;
->>>>>>> e6b204c2
   background: linear-gradient(to right, #26619c, #3498db);
   z-index: 1002;
 }
