import React from 'react';
import { connect } from 'react-redux';
import UPlotLineChartComponent from './components/LineChart/UPlotLineChart';
import { GPSState } from '@/stores/GPS/GPSTypes';
import { BatteriesState } from '@/stores/Batteries/BatteriesTypes';
import { WindSensorsState } from '@/stores/WindSensors/WindSensorsTypes';
import { DataFilterState } from '@/stores/DataFilter/DataFilterTypes';
import UPlotMultiLineChartComponent from './components/LineChart/UPlotMultiLineChart';
<<<<<<< HEAD

=======
import SingleValueChart from './components/SingleValueChart/SingleValueChart';
import { Grid } from '@mui/material';
>>>>>>> e6b204c2
export interface DashboardContainerProps {
  gps: GPSState;
  batteries: BatteriesState;
  windSensors: WindSensorsState;
<<<<<<< HEAD
  graphsOrder: string[];
=======
  dataFilter: DataFilterState;
>>>>>>> e6b204c2
}

class DashboardContainer extends React.PureComponent<DashboardContainerProps> {
  render() {
    const { gps, batteries, windSensors, graphsOrder } = this.props;

    const gpsChartData = [
      gps.data
        .map((data) => this._parseISOString(data.timestamp))
        .filter((time) => this._validTimestamp(time) == true),
      gps.data
        .filter(
          (data) =>
            this._validTimestamp(this._parseISOString(data.timestamp)) == true,
        )
        .map((data) => data.speed),
    ];

    // const gpsDistanceData = [
    //   gps.data.map((data) => data.latitude),
    //   gps.data.map((data) => data.longitude),
    // ];

    const batteriesVoltageData = [
      batteries.data
        .map((data) => this._parseISOString(data.timestamp))
        .filter((time) => this._validTimestamp(time) == true),
      batteries.data
        .filter(
          (data) =>
            this._validTimestamp(this._parseISOString(data.timestamp)) == true,
        )
        .map((data) => data.batteries[0].voltage),
      batteries.data
        .filter(
          (data) =>
            this._validTimestamp(this._parseISOString(data.timestamp)) == true,
        )
        .map((data) => data.batteries[1].voltage),
    ];

    const batteriesCurrentData = [
      batteries.data
        .map((data) => this._parseISOString(data.timestamp))
        .filter((time) => this._validTimestamp(time) == true),
      batteries.data
        .filter(
          (data) =>
            this._validTimestamp(this._parseISOString(data.timestamp)) == true,
        )
        .map((data) => data.batteries[0].current),
      batteries.data
        .filter(
          (data) =>
            this._validTimestamp(this._parseISOString(data.timestamp)) == true,
        )
        .map((data) => data.batteries[1].current),
    ];

    const windSensorsSpeedData = [
      windSensors.data
        .map((data) => this._parseISOString(data.timestamp))
        .filter((time) => this._validTimestamp(time) == true),
      windSensors.data
        .filter(
          (data) =>
            this._validTimestamp(this._parseISOString(data.timestamp)) == true,
        )
        .map((data) => data.windSensors[0].speed),
      windSensors.data
        .filter(
          (data) =>
            this._validTimestamp(this._parseISOString(data.timestamp)) == true,
        )
        .map((data) => data.windSensors[1].speed),
    ];

    // const totalTripDistance = this._computeTotalTripDistance(
    //   gpsDistanceData[0],
    //   gpsDistanceData[1],
    // );

    let graphArray = [
      <UPlotLineChartComponent
        key='speed'
        data={gpsChartData}
        label='Boat Speed'
        unit='km/hr'
      />,
      <UPlotMultiLineChartComponent
        key="battery voltage"
        data={batteriesVoltageData}
        labelOne='Battery 1 Voltage'
        labelTwo='Battery 2 Voltage'
        unit='V'
      />,
      <UPlotMultiLineChartComponent
        key="battery current"
        data={batteriesCurrentData}
        labelOne='Battery 1 Current'
        labelTwo='Battery 2 Current'
        unit='A'
      />,
      <UPlotMultiLineChartComponent
        key="wind sensor"
        data={windSensorsSpeedData}
        labelOne='Wind Sensor 1 Speed'
        labelTwo='Wind Sensor 2 Speed'
        unit='m/s'
      />
    ];

    let sortedGraphArray = []

    for (let order of graphsOrder){
      for (let graph of graphArray){
        if (order === graph.key){
          sortedGraphArray.push(graph)
        }
      }
    }

    return (
      <div>
        {/* <Grid
          container spacing={0}
          direction={"row"}
          justifyContent={"center"}
          alignItems={"center"}
          >
          <Grid container justifyContent="center" item xs={3}>
            <SingleValueChart title="Distance" data={totalTripDistance} unit="km" />
          </Grid>
          <Grid container justifyContent="center" item xs={3}>
            <SingleValueChart title="Heading" data={this.props.gps.data.at(-1)?.heading} unit=""/>
          </Grid>
          <Grid container justifyContent="center" item xs={3}>
            <SingleValueChart title="Latitude" data={this.props.gps.data.at(-1)?.latitude.toFixed(2)} unit="°"/>
          </Grid>
          <Grid container justifyContent="center" item xs={3}>
            <SingleValueChart title="Longitude" data={this.props.gps.data.at(-1)?.longitude.toFixed(2)} unit="°"/>
          </Grid>
        </Grid> */}
        {sortedGraphArray}
      </div>
    );
  }

  _parseISOString(s: string) {
    return Math.floor(Date.parse(s) / 1000); // Converts to seconds
  }

  _haversineDistance(lat1: number, long1: number, lat2: number, long2: number) {
    function toRadians(angle: number): number {
      return (angle * Math.PI) / 180;
    }

    const EARTH_RADIUS = 6571; // in km

    let delta_lat = lat2 - lat1;
    let delta_lat_rad = toRadians(delta_lat);
    let delta_long = long2 - long1;
    let delta_long_rad = toRadians(delta_long);

    let a =
      Math.sin(delta_lat_rad / 2) * Math.sin(delta_lat_rad / 2) +
      Math.cos(toRadians(lat1)) *
        Math.cos(toRadians(lat2)) *
        Math.sin(delta_long_rad / 2) *
        Math.sin(delta_long_rad / 2);
    let c = 2 * Math.atan2(Math.sqrt(a), Math.sqrt(1 - a));

    let distance = EARTH_RADIUS * c;

    return distance;
  }

  _computeTotalTripDistance(latitude: number[], longitude: number[]) {
    if (latitude.length != longitude.length) {
      return -1;
    }

    let totalDistance = 0;

    for (let i = 1; i < latitude.length; i++) {
      totalDistance += this._haversineDistance(
        latitude[i - 1],
        longitude[i - 1],
        latitude[i],
        longitude[i],
      );
    }

    return Number(totalDistance.toFixed(2));
  }

  _validTimestamp(timestampISO: number) {
    if (
      this.props.dataFilter.timestamps.startDate == null &&
      this.props.dataFilter.timestamps.endDate == null
    ) {
      return true;
    }

    if (
      timestampISO >=
        this._parseISOString(this.props.dataFilter.timestamps.startDate) &&
      timestampISO <=
        this._parseISOString(this.props.dataFilter.timestamps.endDate)
    ) {
      return true;
    }

    return false;
  }
}

const mapStateToProps = (state: any) => ({
  gps: state.gps,
  batteries: state.batteries,
  windSensors: state.windSensors,
<<<<<<< HEAD
  graphsOrder: state.graphs.order,
=======
  dataFilter: state.dataFilter,
>>>>>>> e6b204c2
});

const mapDispatchToProps = {};

export default connect(mapStateToProps, mapDispatchToProps)(DashboardContainer);<|MERGE_RESOLUTION|>--- conflicted
+++ resolved
@@ -5,22 +5,17 @@
 import { BatteriesState } from '@/stores/Batteries/BatteriesTypes';
 import { WindSensorsState } from '@/stores/WindSensors/WindSensorsTypes';
 import { DataFilterState } from '@/stores/DataFilter/DataFilterTypes';
+import { GraphState } from '@/stores/Graphs/GraphsTypes';
 import UPlotMultiLineChartComponent from './components/LineChart/UPlotMultiLineChart';
-<<<<<<< HEAD
-
-=======
 import SingleValueChart from './components/SingleValueChart/SingleValueChart';
 import { Grid } from '@mui/material';
->>>>>>> e6b204c2
+
 export interface DashboardContainerProps {
   gps: GPSState;
   batteries: BatteriesState;
   windSensors: WindSensorsState;
-<<<<<<< HEAD
   graphsOrder: string[];
-=======
   dataFilter: DataFilterState;
->>>>>>> e6b204c2
 }
 
 class DashboardContainer extends React.PureComponent<DashboardContainerProps> {
@@ -242,11 +237,8 @@
   gps: state.gps,
   batteries: state.batteries,
   windSensors: state.windSensors,
-<<<<<<< HEAD
   graphsOrder: state.graphs.order,
-=======
   dataFilter: state.dataFilter,
->>>>>>> e6b204c2
 });
 
 const mapDispatchToProps = {};
