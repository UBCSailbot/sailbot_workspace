--- conflicted
+++ resolved
@@ -1,11 +1,9 @@
+"""The path to the next global waypoint, represented by the LocalPath class."""
 """The path to the next global waypoint, represented by the LocalPath class."""
 
-<<<<<<< HEAD
 from typing import List, Optional
-=======
-from typing import Optional
->>>>>>> d53d76f1
 
+import custom_interfaces.msg as ci
 import custom_interfaces.msg as ci
 from rclpy.impl.rcutils_logger import RcutilsLogger
 
@@ -14,6 +12,7 @@
 
 
 class LocalPathState:
+    """Stores the current state of Sailbot's navigation data.
     """Stores the current state of Sailbot's navigation data.
     The attributes' units and conventions can be found in the ROS msgs they are derived from in the
     custom_interfaces package.
@@ -24,19 +23,25 @@
         heading (float): Direction that Sailbot is pointing.
         ais_ships (List[HelperAISShip]): Information about nearby ships.
         global_path (List[Tuple[float, float]]): Path to the destination that Sailbot is
+        position (ci.HelperLatLon): Latitude and longitude of Sailbot.
+        speed (float): Speed of Sailbot.
+        heading (float): Direction that Sailbot is pointing.
+        ais_ships (List[HelperAISShip]): Information about nearby ships.
+        global_path (List[Tuple[float, float]]): Path to the destination that Sailbot is
             navigating along.
         wind_speed (float): Wind speed.
         wind_direction (int): Wind direction.
         planner (str): Planner to use for the OMPL query.
         reference (ci.HelperLatLon): Lat and lon position of the next global waypoint.
-<<<<<<< HEAD
         obstacles (List[Obstacle]): All obstacles in the state space
-=======
->>>>>>> d53d76f1
     """
 
     def __init__(
         self,
+        gps: ci.GPS,
+        ais_ships: ci.AISShips,
+        global_path: ci.Path,
+        filtered_wind_sensor: ci.WindSensor,
         gps: ci.GPS,
         ais_ships: ci.AISShips,
         global_path: ci.Path,
@@ -51,6 +56,7 @@
             # this position has been verified to be close enough to land that
             # land obstacles should be generated
             self.position = ci.HelperLatLon(latitude=49.29, longitude=-126.32)
+            self.position = ci.HelperLatLon(latitude=49.29, longitude=-126.32)
             self.speed = 0.0
             self.heading = 0.0
 
@@ -60,6 +66,7 @@
             self.ais_ships = []  # ensures this attribute is always set, to avoid AtributeError
 
         self.global_path = global_path
+        self.global_path = global_path
 
         if filtered_wind_sensor:  # TODO: remove when mock can be run
             self.wind_speed = filtered_wind_sensor.speed.speed
@@ -68,6 +75,10 @@
             self.wind_speed = 0.0
             self.wind_direction = 0
 
+        if self.global_path and self.global_path.waypoints:
+            self.reference_latlon = self.global_path.waypoints[-1]
+        else:
+            raise ValueError("Cannot create a LocalPathState with an empty global_path")
         if self.global_path and self.global_path.waypoints:
             self.reference_latlon = self.global_path.waypoints[-1]
         else:
@@ -86,20 +97,14 @@
         _ompl_path (Optional[OMPLPath]): Raw representation of the path from OMPL.
         path (Path): Collection of coordinates that form the local path to the next
                           global waypoint.
-<<<<<<< HEAD
         state (LocalPathState): the current local path state.
-=======
->>>>>>> d53d76f1
     """
 
     def __init__(self, parent_logger: RcutilsLogger):
         self._logger = parent_logger.get_child(name="local_path")
         self._ompl_path: Optional[OMPLPath] = None
         self.path: Optional[ci.Path] = None
-<<<<<<< HEAD
         self.state: Optional[LocalPathState] = None
-=======
->>>>>>> d53d76f1
 
     def update_if_needed(
         self,
