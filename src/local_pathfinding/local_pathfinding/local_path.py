--- conflicted
+++ resolved
@@ -88,15 +88,9 @@
         global_path: ci.Path,
         filtered_wind_sensor: ci.WindSensor,
         planner: str,
-<<<<<<< HEAD
-    ):
-        """Updates the OMPL path and waypoints. The path is updated if a new path is found.
-        Returns true if the path is updated and false otherwise.
-=======
     ) -> None:
         """Updates the OMPL path, waypoints and current state. The path is updated if a new path
-            is found.
->>>>>>> dfd6dee4
+            is found. Returns true if the path is updated and false otherwise.
 
         Args:
             gps (ci.GPS): GPS data.
