"""The local_pathfinding<->OMPL interface, represented by the OMPLPath class.

OMPL is written in C++, but Python bindings were generated to interface with OMPL in Python.
VS Code currently can't read these bindings, so LSP features (autocomplete, go to definition, etc.
won't work). The C++ API is documented on the OMPL website:
https://ompl.kavrakilab.org/api_overview.html.
"""

from __future__ import annotations

from typing import TYPE_CHECKING, List

<<<<<<< HEAD
import pyompl
from custom_interfaces.msg import HelperLatLon
=======
from ompl import base as ob
from ompl import geometric as og
from ompl import util as ou
>>>>>>> 8c9ea21a
from rclpy.impl.rcutils_logger import RcutilsLogger

import local_pathfinding.coord_systems as cs
from custom_interfaces.msg import HelperLatLon
from local_pathfinding.objectives import get_sailing_objective

if TYPE_CHECKING:
    from local_pathfinding.local_path import LocalPathState

# OMPL logging: only log warnings and above
# ou.setLogLevel(ou.LOG_WARN)


class OMPLPathState:
    def __init__(self, local_path_state: LocalPathState, logger: RcutilsLogger):
        # TODO: derive OMPLPathState attributes from local_path_state
        self.heading_direction = 45.0
        self.wind_direction = 10.0
        self.wind_speed = 1.0

        self.state_domain = (-1, 1)
        self.state_range = (-1, 1)
        self.start_state = (0.5, 0.4)
        self.goal_state = (0.5, -0.4)

        self.reference_latlon = (
            local_path_state.global_path[-1]
            if local_path_state.global_path and len(local_path_state.global_path) > 0
            else HelperLatLon(latitude=0.0, longitude=0.0)
        )

        if local_path_state:
            self.planner = None
            # self.planner = pyompl.RRTstar()


class OMPLPath:
    """Represents the general OMPL Path.

    Attributes
        _logger (RcutilsLogger): ROS logger of this class.
        _simple_setup (og.SimpleSetup): OMPL SimpleSetup object.
        solved (bool): True if the path is a solution to the OMPL query, else false.
    """

    def __init__(
        self,
        parent_logger: RcutilsLogger,
        max_runtime: float,
        local_path_state: LocalPathState,
    ):
        """Initialize the OMPLPath Class. Attempt to solve for a path.

        Args:
            parent_logger (RcutilsLogger): Logger of the parent class.
            max_runtime (float): Maximum amount of time in seconds to look for a solution path.
            local_path_state (LocalPathState): State of Sailbot.
        """
        self._logger = parent_logger.get_child(name="ompl_path")

        self._simple_setup = self._init_simple_setup(local_path_state)  # this needs state

        self.solved = self._simple_setup.solve(time=max_runtime)  # time is in seconds

        # TODO: play around with simplifySolution()
        # if self.solved:
        #     # try to shorten the path
        #     simple_setup.simplifySolution()

    def get_cost(self):
        """Get the cost of the path generated.

        Raises:
            NotImplementedError: Method or function hasn't been implemented yet.
        """
        raise NotImplementedError

    def get_waypoints(self) -> List[HelperLatLon]:
        """Get a list of waypoints for the boat to follow.

        Returns:
            list: A list of tuples representing the x and y coordinates of the waypoints.
                  Output an empty list and print a warning message if path not solved.
        """
        if not self.solved:
            self._logger.warning("Trying to get the waypoints of an unsolved OMPLPath")
            return []

        solution_path = self._simple_setup.getSolutionPath()

        waypoints = []

        for state in solution_path.getStates():
            waypoint_XY = cs.XY(state.getX(), state.getY())  # TODO causes SEG FAULT
            waypoint_latlon = cs.xy_to_latlon(self.state.reference_latlon, waypoint_XY)
            waypoints.append(
                HelperLatLon(
                    latitude=waypoint_latlon.latitude, longitude=waypoint_latlon.longitude
                )
            )

        return waypoints

    def update_objectives(self):
        """Update the objectives on the basis of which the path is optimized.
        Raises:
            NotImplementedError: Method or function hasn't been implemented yet.
        """
        raise NotImplementedError

    def _init_simple_setup(self, local_path_state) -> pyompl.SimpleSetup:
        """Initialize and configure the OMPL SimpleSetup object.

        Returns:
            og.SimpleSetup: Encapsulates the various objects necessary to solve a geometric or
                control query in OMPL.
        """
        self.state = OMPLPathState(local_path_state, self._logger)

        # create an SE2 state space: rotation and translation in a plane
        space = pyompl.SE2StateSpace()

        # set the bounds of the state space
        bounds = pyompl.RealVectorBounds(dim=2)
        x_min, x_max = self.state.state_domain
        y_min, y_max = self.state.state_range
        bounds.setLow(0, x_min)
        bounds.setLow(1, y_min)
        bounds.setHigh(0, x_max)
        bounds.setHigh(1, y_max)
        """self._logger.debug(
            "state space bounds: "
            f"x=[{bounds.low[0]}, {bounds.high[0]}]; "
            f"y=[{bounds.low[1]}, {bounds.high[1]}]"
        )"""
        bounds.check()  # check if bounds are valid
        space.setBounds(bounds)

        # create a simple setup object
        simple_setup = pyompl.SimpleSetup(space)
        simple_setup.setStateValidityChecker(is_state_valid)

        # set the goal and start states of the simple setup object
        start = pyompl.ScopedState(space)
        goal = pyompl.ScopedState(space)
        start_x, start_y = self.state.start_state
        goal_x, goal_y = self.state.goal_state
        start.setXY(start_x, start_y)
        goal.setXY(goal_x, goal_y)
        """self._logger.debug(
            "start and goal state: "
            f"start=({start().getX()}, {start().getY()}); "
            f"goal=({goal().getX()}, {goal().getY()})"
        )"""
        simple_setup.setStartAndGoalStatesSE2(start, goal)

        # Constructs a space information instance for this simple setup
        space_information = simple_setup.getSpaceInformation()

        self.state.planner = pyompl.RRTstar(space_information)

        # set the optimization objective of the simple setup object
        # TODO: implement and add optimization objective here

        objective = get_sailing_objective(
            space_information,
            simple_setup,
            self.state.heading_direction,
            self.state.wind_direction,
            self.state.wind_speed,
        )

        simple_setup.setOptimizationObjective(objective)

        # set the planner of the simple setup object
        simple_setup.setPlanner(pyompl.RRTstar(space_information))

        return simple_setup


def is_state_valid(state: pyompl.SE2StateSpace) -> bool:
    """Evaluate a state to determine if the configuration collides with an environment obstacle.

    Args:
        state (ob.SE2StateSpace): State to check.

    Returns:
        bool: True if state is valid, else false.
    """
    # TODO: implement obstacle avoidance here
    # note: `state` is of type `SE2StateInternal`, so we don't need to use the `()` operator.
    return state.getX() < 0.6


def get_planner_class():
    """Choose the planner to use for the OMPL query.

    Args:
        planner (str): Name of the planner to use.

    Returns:
        Tuple[str, Type[ob.Planner]]: The name and class of the planner to use for the OMPL query,
            defaults to RRT* if `planner` is not implemented in this function.
    """
    return "rrtstar", pyompl.RRTstar<|MERGE_RESOLUTION|>--- conflicted
+++ resolved
@@ -10,14 +10,10 @@
 
 from typing import TYPE_CHECKING, List
 
-<<<<<<< HEAD
+
 import pyompl
 from custom_interfaces.msg import HelperLatLon
-=======
-from ompl import base as ob
-from ompl import geometric as og
-from ompl import util as ou
->>>>>>> 8c9ea21a
+
 from rclpy.impl.rcutils_logger import RcutilsLogger
 
 import local_pathfinding.coord_systems as cs
