"""The local_pathfinding<->OMPL interface, represented by the OMPLPath class.

OMPL is written in C++, but Python bindings were generated to interface with OMPL in Python.
VS Code currently can't read these bindings, so LSP features (autocomplete, go to definition, etc.
won't work). The C++ API is documented on the OMPL website:
https://ompl.kavrakilab.org/api_overview.html.
"""

from __future__ import annotations

import pickle
from typing import TYPE_CHECKING, Any, List, Union

import custom_interfaces.msg as ci
from ompl import base
from ompl import geometric as og
from ompl import util as ou
from rclpy.impl.rcutils_logger import RcutilsLogger
from shapely.geometry import MultiPolygon, Point, Polygon, box

import local_pathfinding.coord_systems as cs
import local_pathfinding.obstacles as ob
from local_pathfinding.objectives import get_sailing_objective

if TYPE_CHECKING:
    from local_pathfinding.local_path import LocalPathState

# OMPL logging: only log warnings and above
ou.setLogLevel(ou.LOG_WARN)

BOX_BUFFER_SIZE = 1.0  # km


class OMPLPath:
    """Represents the general OMPL Path.

    Attributes
        _logger (RcutilsLogger): ROS logger of this class.
        _simple_setup (og.SimpleSetup): OMPL SimpleSetup object.
        _box_buffer (float): buffer around the sailbot position and the goal position in km
        solved (bool): True if the path is a solution to the OMPL query, else false.

    Static Attributes
        all_land_data (MultiPolygon): All land polygons along the entire global voyage
        obstacles (List[Polygon]): The list of all obstacles Sailbot is currently aware of.
                                   This is a static attribute so that OMPL can access it when
                                   accessing the is_state_valid function pointer.
    """

    all_land_data = None
    all_ships: List[ci.HelperAISShip] = []
    all_ship_obstacles: List[ob.Boat] = []
    obstacles: List[ob.Obstacle] = []

    def __init__(
        self,
        parent_logger: RcutilsLogger,
        max_runtime: float,
        local_path_state: LocalPathState,
        multi_land_polygon: MultiPolygon = None,
    ):
        """Initialize the OMPLPath Class. Attempt to solve for a path.

        Args:
            parent_logger (RcutilsLogger): Logger of the parent class.
            max_runtime (float): Maximum amount of time in seconds to look for a solution path.
            local_path_state (LocalPathState): State of Sailbot.
        """
        self._box_buffer = BOX_BUFFER_SIZE
        self._logger = parent_logger.get_child(name="ompl_path")
        # this needs state
        self._simple_setup = self._init_simple_setup(local_path_state, multi_land_polygon)

        self.solved = self._simple_setup.solve(time=max_runtime)  # time is in seconds

        # TODO: play around with simplifySolution()
        # if self.solved:
        #     # try to shorten the path
        #     simple_setup.simplifySolution()

    @staticmethod
    def init_obstacles(
        local_path_state: LocalPathState,
        state_space_xy: Polygon = None,
        multi_land_polygon: MultiPolygon = None,
    ) -> List[ob.Obstacle]:
        """Extracts obstacle data from local_path_state and compiles it into a list of Obstacles

        Places Boats first in the list as states are more likely to conflict with Boats than Land.

        Args:
            local_path_state (LocalPathState): a wrapper class containing all the necessary data
                                                to generate the obstacle list.
            state_space_xy: (Polygon): the current state space in which we want to initialize all
                                       obstacles

        """

        OMPLPath.obstacles = []

        # BOATS
        ais_ships = local_path_state.ais_ships
        ship_map = {ship.id: ship for ship in ais_ships}
        existing_obstacles = {ob.ais_ship.id: ob for ob in OMPLPath.all_ship_obstacles}

        for ship_id, ship in ship_map.items():
            if ship_id in existing_obstacles:
                # If the ship is already in the obstacles, update its information
                existing_boat = existing_obstacles[ship_id]
                existing_boat.update_sailbot_data(
                    sailbot_position=local_path_state.position,
                    sailbot_speed=local_path_state.speed,
                )
                existing_boat.update_collision_zone()
                OMPLPath.obstacles.append(existing_boat)
            else:
                # Otherwise, create a new Obstacle object
                new_boat = ob.Boat(
                    local_path_state.reference_latlon,
                    local_path_state.position,
                    local_path_state.speed,
                    ship,
                )
                OMPLPath.obstacles.append(new_boat)
                OMPLPath.all_ship_obstacles.append(new_boat)
                OMPLPath.all_ships.append(ship)

        # LAND
        if state_space_xy is None:
            state_space_latlon = None
        else:
            # convert the current XY state space back to latlon coordinates
            # to generate land obstacles
            state_space_latlon = cs.xy_polygon_to_latlon_polygon(
                reference=local_path_state.reference_latlon, poly=state_space_xy
            )

        if OMPLPath.all_land_data is None:
            try:
                OMPLPath.all_land_data = load_pkl(
                    "/workspaces/sailbot_workspace/src/local_pathfinding/land/pkl/land.pkl"
                )
            except RuntimeError as e:
                exit(f"could not load the land.pkl file {e}")

        OMPLPath.obstacles.append(
            ob.Land(
                reference=local_path_state.reference_latlon,
                sailbot_position=local_path_state.position,
<<<<<<< HEAD
                all_land_data=OMPLPath.all_land_data,
                state_space=state_space_latlon,
                land_multi_polygon=multi_land_polygon,
=======
                all_land_data=LAND,
                state_space_latlon=state_space_latlon,
>>>>>>> eb3674ec
            )
        )

        # obstacles are also stored in the local_path_state object
        # so that the navigate node can access and publish the obstacles
        local_path_state.obstacles = OMPLPath.obstacles
        return OMPLPath.obstacles  # for testing

    def get_cost(self):
        """Get the cost of the path generated.

        Raises:
            NotImplementedError: Method or function hasn't been implemented yet.
        """
        raise NotImplementedError

    def get_path(self) -> ci.Path:
        """Get the collection of waypoints for the boat to follow.

        Returns:
            ci.Path: A collection of lat lon coordinates for the waypoints to follow.
                    First waypoint should be the current position and final waypoint should be the
                    next global waypoint.
                    Output an empty Path and print a warning message if path not solved.
        """
        if not self.solved:
            self._logger.warning("Trying to get the waypoints of an unsolved OMPLPath")
            return ci.Path()

        solution_path = self._simple_setup.getSolutionPath()

        waypoints = []

        for state in solution_path.getStates():
            waypoint_XY = cs.XY(state.getX(), state.getY())
            waypoint_latlon = cs.xy_to_latlon(self.state.reference_latlon, waypoint_XY)
            waypoints.append(
                ci.HelperLatLon(
                    latitude=waypoint_latlon.latitude, longitude=waypoint_latlon.longitude
                )
            )

        return ci.Path(waypoints=waypoints)

    def create_buffer_around_position(self: OMPLPath, position: cs.XY) -> Polygon:
        """Create a space around the given position. Position is the center of the space and
        is a tuple of x and y.
        """
        space = Point(position.x, position.y).buffer(self._box_buffer, cap_style=3, join_style=2)
        return space

    def update_objectives(self):
        """Update the objectives on the basis of which the path is optimized.
        Raises:
            NotImplementedError: Method or function hasn't been implemented yet.
        """
        raise NotImplementedError

    def _init_simple_setup(self, local_path_state, multi_land_polygon) -> og.SimpleSetup:
        self.state = local_path_state

        # Create buffered spaces and extract their centers
        start_position_in_xy = cs.latlon_to_xy(self.state.reference_latlon, self.state.position)
        start_box = self.create_buffer_around_position(start_position_in_xy)
        start_x = start_position_in_xy.x
        start_y = start_position_in_xy.y

        goal_position = self.state.global_path.waypoints[-1]
        goal_position_in_xy = cs.latlon_to_xy(self.state.reference_latlon, goal_position)
        goal_polygon = self.create_buffer_around_position(goal_position_in_xy)
        goal_x, goal_y = goal_position_in_xy

        # create an SE2 state space: rotation and translation in a plane
        space = base.SE2StateSpace()

        # set the bounds of the state space
        bounds = base.RealVectorBounds(dim=2)
        state_space = box(*MultiPolygon([start_box, goal_polygon]).bounds)
        x_min, y_min, x_max, y_max = state_space.bounds

        if x_max <= x_min or y_max <= y_min:
            raise ValueError(f"Invalid bounds: x=[{x_min}, {x_max}], y=[{y_min}, {y_max}]")
        bounds.setLow(0, x_min)
        bounds.setLow(1, y_min)
        bounds.setHigh(0, x_max)
        bounds.setHigh(1, y_max)
        """self._logger.debug(
            "state space bounds: "
            f"x=[{bounds.low[0]}, {bounds.high[0]}]; "
            f"y=[{bounds.low[1]}, {bounds.high[1]}]"
        )"""
        bounds.check()  # check if bounds are valid
        space.setBounds(bounds)

        OMPLPath.init_obstacles(
            local_path_state=local_path_state,
            state_space_xy=state_space,
            multi_land_polygon=multi_land_polygon,
        )

        # create a simple setup object
        simple_setup = og.SimpleSetup(space)
        simple_setup.setStateValidityChecker(base.StateValidityCheckerFn(OMPLPath.is_state_valid))

        start = base.State(space)
        goal = base.State(space)
        start().setXY(start_x, start_y)
        goal().setXY(goal_x, goal_y)
        self._logger.debug(
            "start and goal state: "
            f"start=({start().getX()}, {start().getY()}); "
            f"goal=({goal().getX()}, {goal().getY()})"
        )
        simple_setup.setStartAndGoalStates(start, goal)

        # Constructs a space information instance for this simple setup
        space_information = simple_setup.getSpaceInformation()

        # figure this out
        self.state.planner = og.RRTstar(space_information)

        # set the optimization objective of the simple setup object
        # TODO: implement and add optimization objective here

        objective = get_sailing_objective(
            space_information,
            simple_setup,
            # This too
            self.state.heading,
            self.state.wind_direction,
            self.state.wind_speed,
        )

        simple_setup.setOptimizationObjective(objective)

        # set the planner of the simple setup object
        simple_setup.setPlanner(og.RRTstar(space_information))

        return simple_setup

    def is_state_valid(state: Union[base.State, base.SE2StateInternal]) -> bool:
        """Evaluate a state to determine if the configuration collides with an environment
        obstacle.

        Args:
            state (base.SE2StateInternal): State to check.

        Returns:
            bool: True if state is valid, else false.
        """

        for o in OMPLPath.obstacles:
            if isinstance(state, base.State):  # for testing purposes
                state_is_valid = o.is_valid(cs.XY(state().getX(), state().getY()))

            else:  # when OMPL uses this function, it will pass in an SE2StateInternal object
                state_is_valid = o.is_valid(cs.XY(state.getX(), state.getY()))

            if not state_is_valid:
                # uncomment this if you want to log which states are being labeled invalid
                # its commented out for now to avoid unnecessary file I/O

                if isinstance(state, base.State):  # only happens in unit tests
                    log_invalid_state(state=cs.XY(state().getX(), state().getY()), obstacle=o)
                else:  # happens in prod
                    log_invalid_state(state=cs.XY(state.getX(), state.getY()), obstacle=o)
                return False

        return True


def log_invalid_state(state: cs.XY, obstacle: ob.Obstacle):
    """
    Logs details about a state and the obstacle that makes it invalid for use in a path.
    """
    with open(
        "/workspaces/sailbot_workspace/src/local_pathfinding/local_pathfinding/invalid_states.log",
        "a",
    ) as log_file:
        log_file.write(
            f"State at ({state.x:.2f},{state.y:.2f}) was invalidated by obstacle: {type(obstacle)}\n"  # noqa
        )


def get_planner_class():
    """Choose the planner to use for the OMPL query.

    Args:
        planner (str): Name of the planner to use.

    Returns:
        Tuple[str, Type[base.Planner]]: The name and class of the planner to use for the OMPL
        query, defaults to RRT* if `planner` is not implemented in this function.
    """
    return "rrtstar", og.RRTstar


def load_pkl(file_path: str) -> Any:
    with open(file_path, "rb") as f:
        return pickle.load(f)<|MERGE_RESOLUTION|>--- conflicted
+++ resolved
@@ -137,9 +137,7 @@
 
         if OMPLPath.all_land_data is None:
             try:
-                OMPLPath.all_land_data = load_pkl(
-                    "/workspaces/sailbot_workspace/src/local_pathfinding/land/pkl/land.pkl"
-                )
+                OMPLPath.all_land_data = load_pkl("src/local_pathfinding/land/pkl/land.pkl")
             except RuntimeError as e:
                 exit(f"could not load the land.pkl file {e}")
 
@@ -147,14 +145,9 @@
             ob.Land(
                 reference=local_path_state.reference_latlon,
                 sailbot_position=local_path_state.position,
-<<<<<<< HEAD
                 all_land_data=OMPLPath.all_land_data,
-                state_space=state_space_latlon,
+                state_space_latlon=state_space_latlon,
                 land_multi_polygon=multi_land_polygon,
-=======
-                all_land_data=LAND,
-                state_space_latlon=state_space_latlon,
->>>>>>> eb3674ec
             )
         )
 
