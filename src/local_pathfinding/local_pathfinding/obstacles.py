"""Describes obstacles which the Sailbot must avoid: Boats and Land"""

import math
from typing import Optional

import custom_interfaces.msg as ci
import numpy as np
from shapely.affinity import affine_transform
from shapely.geometry import MultiPolygon, Point, Polygon

import local_pathfinding.coord_systems as cs

# Constants
PROJ_HOURS_NO_COLLISION = 3  # hours
BOAT_BUFFER = 0.5  # km
COLLISION_ZONE_STRETCH_FACTOR = 1.5  # This factor changes the width of the boat collision zone


class Obstacle:
    """
    This class describes general obstacle objects which are
    anything which the sailbot must avoid.

    Do not instantiate an Obstacle object directly, use one of the subclasses instead.

    Attributes:
        reference (ci.HelperLatLon): Lat and lon position of the next global waypoint.
        sailbot_position (ci.HelperLatLon): Lat and lon position of SailBot.
        collision_zone ([Polygon or MultiPolygon]): Shapely geometry representing the
            obstacle's collision zone. Shape depends on the child class.
    """

    def __init__(self, reference: ci.HelperLatLon, sailbot_position: ci.HelperLatLon):
        self.reference = reference
        self.sailbot_position_latlon = sailbot_position
        self.sailbot_position = cs.latlon_to_xy(self.reference, self.sailbot_position_latlon)

        # Defined later by the child class
        self.collision_zone = None

    def is_valid(self, point: cs.XY) -> bool:
        """
        Checks if a path planner's state point is inside the obstacle's collision zone.

        Args:
            point (ci.HelperLatLon): Point representing the state point to be checked.

        Returns:
            bool: True if the point is not within the obstacle's collision zone, false otherwise.

        Raises:
            RuntimeError: If the collision zone has not yet been initialized.
        """
        if self.collision_zone is None:
            raise RuntimeError("Collision zone has not been initialized")

        return not self.collision_zone.contains(Point(*point))

    def update_collision_zone(self, **kwargs) -> None:
        """
        Updates the collision zone of the obstacle to reflect updated attributes.
        If attributes of the obstacle have not been changed, this function will have no effect.
        """
        if isinstance(self, Boat):
            # Boat Obstacle
            self._update_boat_collision_zone()

        else:
            # Land Obstacle
            self._update_land_collision_zone(  # type: ignore
                state_space_latlon=kwargs.get("state_space_latlon"),
                land_multi_polygon=kwargs.get("land_multi_polygon"),
            )

    def update_sailbot_data(
        self, sailbot_position: ci.HelperLatLon, sailbot_speed: Optional[float] = None
    ) -> None:
        """Updates Sailbot's position, and Sailbot's speed (if the caller is a Boat object).

        Args:
            sailbot_position (ci.HelperLatLon): Position of the SailBot.
            sailbot_speed (float): Speed of the SailBot in kmph.
        """
        self.sailbot_position_latlon = sailbot_position
        self.sailbot_position = cs.latlon_to_xy(self.reference, sailbot_position)

        if isinstance(self, Boat):
            self.sailbot_speed = sailbot_speed

    def update_reference_point(self, reference: ci.HelperLatLon, **kwargs) -> None:
        """Updates the reference point and updates the collision zone.

        Args:
            reference (ci.HelperLatLon): Position of the updated global waypoint.
        """
        self.reference = reference
        self.sailbot_position = cs.latlon_to_xy(self.reference, self.sailbot_position_latlon)
        self.update_collision_zone(**kwargs)


class Land(Obstacle):
    """
    Describes land and territorial waters that which Sailbot must avoid. During runtime,
    the obstacle tracker will keep track of a single Land obstacle object and update its collision
    zone with new geometry when required.

    Attributes:
        collision_zone (MultiPolygon):
                                       A collection of Polygons in (X,Y) that define regions of
                                       land stored in the Land object. Even if the land is a single
                                       polygon, or no polygons, the collision_zone is always a
                                       MultiPolygon.
        all_land_data (MultiPolygon): MultiPolygon of absolutely all land polygons known to
                                      Sailbot.
        bbox_buffer_amount (float): The amount of square buffer around Sailbot and around the next
                                    global waypoint. In degrees lat/lon.
    """

    def __init__(
        self,
        reference: ci.HelperLatLon,
        sailbot_position: ci.HelperLatLon,
        all_land_data: MultiPolygon,
        bbox_buffer_amount: float = 0.1,
        state_space_latlon: Polygon = None,
        land_multi_polygon: MultiPolygon = None,
    ):
        super().__init__(reference, sailbot_position)
        self.all_land_data = all_land_data
        self.bbox_buffer_amount = bbox_buffer_amount
        self._update_land_collision_zone(
            state_space_latlon=state_space_latlon, land_multi_polygon=land_multi_polygon
        )

    def _update_land_collision_zone(
        self, state_space_latlon: Polygon = None, land_multi_polygon: MultiPolygon = None
    ) -> None:
        """
        Updates the Land object's collision zone with a MultiPolygon representing
        all land obstacles within either a specified or default state space.

        Args:
            state_space_latlon (Polygon): A custom state space.
            land_multi_polygon (MultiPolygon): Custom land data. Useful for testing.
        """
        if land_multi_polygon is not None:  # for testing (injecting mock land data)

            self.collision_zone = MultiPolygon(cs.latlon_polygon_list_to_xy_polygon_list(
                land_multi_polygon.geoms, self.reference))
            return

<<<<<<< HEAD
        if state_space_latlon is None:  # create a default one
            sailbot_box = Point(
                self.sailbot_position_latlon.longitude, self.sailbot_position_latlon.latitude
            ).buffer(self.bbox_buffer_amount, cap_style=3, join_style=2)

            waypoint_box = Point(self.reference.longitude, self.reference.latitude).buffer(
                self.bbox_buffer_amount, cap_style=3, join_style=2
            )
            state_space_latlon = box(*MultiPolygon([sailbot_box, waypoint_box]).bounds)
=======
        if state_space_latlon is None:
            raise ValueError("state_space_latlon must not be None")
>>>>>>> eb3674ec

        latlon_polygons = self.all_land_data.intersection(state_space_latlon)

        if isinstance(latlon_polygons, MultiPolygon):
            # non-empty MultiPolygon
            xy_polygons = cs.latlon_polygon_list_to_xy_polygon_list(
                latlon_polygons.geoms, self.reference
            )
        else:
            # single Polygon (empty or non-empty)
            # pass it inside a list for consistency
            xy_polygons = cs.latlon_polygon_list_to_xy_polygon_list(
                [latlon_polygons], self.reference
            )

        collision_zone = MultiPolygon(xy_polygons)

        if len(collision_zone.geoms) > 0:
            # if collision_zone is empty, buffer(0) will return an empty Polygon
            # buffer(0) will repair invalid/overlapping geometry
            # otherwise we cant run .contains() on it
            collision_zone = collision_zone.buffer(0)

            if collision_zone.geom_type == "Polygon":
                collision_zone = MultiPolygon([collision_zone])
        else:
            collision_zone = MultiPolygon()

        self.collision_zone = collision_zone


class Boat(Obstacle):
    """Describes boat objects which Sailbot must avoid.
    Also referred to target ships or boat obstacles.

    Attributes:
       ais_ship (ci.HelperAISShip): AIS Ship message containing information about the boat.
       width (float): Width of the boat in km.
       length (float): Length of the boat in km.
    """

    def __init__(
        self,
        reference: ci.HelperLatLon,
        sailbot_position: ci.HelperLatLon,
        sailbot_speed: float,
        ais_ship: ci.HelperAISShip,
    ):
        super().__init__(reference, sailbot_position)
        self.sailbot_speed = sailbot_speed
        self.ais_ship = ais_ship
        self.width = cs.meters_to_km(self.ais_ship.width.dimension)
        self.length = cs.meters_to_km(self.ais_ship.length.dimension)
        self._update_boat_collision_zone()

    def _update_boat_collision_zone(self, ais_ship: Optional[ci.HelperAISShip] = None) -> None:
        """Sets or regenerates a Shapely Polygon that represents the boat's collision zone.

        Args:
            ais_ship (Optional[ci.HelperAISShip]): AIS Ship message containing boat information.
        """
        if ais_ship is not None:
            if ais_ship.id != self.ais_ship.id:
                raise ValueError("Argument AIS Ship ID does not match this Boat instance's ID")

            # Ensure ais_ship instance variable is the most up to date one
            self.ais_ship = ais_ship

        # Store as local variables for performance
        ais_ship = self.ais_ship
        width = self.width
        length = self.length

        # coordinates of the center of the boat
        position = cs.latlon_to_xy(self.reference, ais_ship.lat_lon)

        # Course over ground of the boat
        cog = ais_ship.cog.heading

        # Calculate distance the boat will travel before soonest possible collision with Sailbot
        projected_distance = self._calculate_projected_distance()

        # TODO This feels too arbitrary, maybe will incorporate ROT at a later time
        collision_zone_width = projected_distance * COLLISION_ZONE_STRETCH_FACTOR * width

        # Points of the boat collision cone polygon before rotation and centred at the origin
        boat_collision_zone = Polygon(
            [
                [-width / 2, -length / 2],
                [-collision_zone_width, length / 2 + projected_distance],
                [collision_zone_width, length / 2 + projected_distance],
                [width / 2, -length / 2],
            ]
        )

        dx, dy = position
        angle_rad = math.radians(-cog)
        sin_theta = math.sin(angle_rad)
        cos_theta = math.cos(angle_rad)

        # coefficient matrix for the 2D affine transformation of the collision zone
        transformation = np.array([cos_theta, -sin_theta, sin_theta, cos_theta, dx, dy])
        collision_zone = affine_transform(boat_collision_zone, transformation)
        self.collision_zone = collision_zone.buffer(BOAT_BUFFER, join_style=2)

    def _calculate_projected_distance(self) -> float:
        """Calculates the distance the boat obstacle will travel before collision, if
        Sailbot moves directly towards the soonest possible collision point at its current speed.
        The system is modeled by two parametric lines extending from the positions of the boat
        obstacle and sailbot respectively, in 2D space. These lines may intersect at some specific
        point and time.

        The vector that represents the Sailbot's velocity is free to point at the soonest possible
        collision point, but its magnitude is constrained.

        An in-depth explanation for this function can be found here:
        https://ubcsailbot.atlassian.net/wiki/spaces/prjt22/pages/1881145358/Obstacle+Class+Planning

        Returns:
            float: Distance the boat will travel before collision or the max projection distance
                   if a collision is not possible.
        """
        position = cs.latlon_to_xy(self.reference, self.ais_ship.lat_lon)

        # vector components of the boat's speed over ground
        cog_rad = math.radians(self.ais_ship.cog.heading)
        v1 = self.ais_ship.sog.speed * math.sin(cog_rad)
        v2 = self.ais_ship.sog.speed * math.cos(cog_rad)

        # coordinates of the boat
        a, b = position

        # coordinates of Sailbot
        c, d = self.sailbot_position

        quadratic_coefficients = np.array(
            [
                v1**2 + v2**2 - (self.sailbot_speed**2),  # type: ignore
                2 * (v1 * (a - c) + v2 * (b - d)),
                (a - c) ** 2 + (b - d) ** 2,
            ]
        )

        # The solution to the quadratic formula is the time until the boats collide
        quad_roots = np.roots(quadratic_coefficients)

        # filter out only positive and real roots
        quad_roots = [i for i in quad_roots if i >= 0 and i.imag == 0]  # type: ignore

        if len(quad_roots) == 0:
            # Sailbot and this Boat will never collide
            return PROJ_HOURS_NO_COLLISION * self.ais_ship.sog.speed

        # Use the smaller positive time, if there is one
        t = min(quad_roots)
        return t * self.ais_ship.sog.speed<|MERGE_RESOLUTION|>--- conflicted
+++ resolved
@@ -145,24 +145,13 @@
         """
         if land_multi_polygon is not None:  # for testing (injecting mock land data)
 
-            self.collision_zone = MultiPolygon(cs.latlon_polygon_list_to_xy_polygon_list(
-                land_multi_polygon.geoms, self.reference))
+            self.collision_zone = MultiPolygon(
+                cs.latlon_polygon_list_to_xy_polygon_list(land_multi_polygon.geoms, self.reference)
+            )
             return
 
-<<<<<<< HEAD
-        if state_space_latlon is None:  # create a default one
-            sailbot_box = Point(
-                self.sailbot_position_latlon.longitude, self.sailbot_position_latlon.latitude
-            ).buffer(self.bbox_buffer_amount, cap_style=3, join_style=2)
-
-            waypoint_box = Point(self.reference.longitude, self.reference.latitude).buffer(
-                self.bbox_buffer_amount, cap_style=3, join_style=2
-            )
-            state_space_latlon = box(*MultiPolygon([sailbot_box, waypoint_box]).bounds)
-=======
         if state_space_latlon is None:
             raise ValueError("state_space_latlon must not be None")
->>>>>>> eb3674ec
 
         latlon_polygons = self.all_land_data.intersection(state_space_latlon)
 
