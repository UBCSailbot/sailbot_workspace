"""
Sailbot Path Planning Visualizer

This script sets up a Dash web application to visualize the sailbot's path planning data.
It processes ROS messages such as waypoint coordinates and GPS data, converting them from
latitude/longitude to x/y coordinates.

Main Components:
1. VisualizerState: A class that processes the ROS messages and converts coordinates.
2. Dash App: A web application that displays the path planning data in real-time.
3. Plotting Functions: Functions to create and update the plots based on the processed data.
4. Callbacks: Functions that update the plots at regular intervals.

usage:
Call the `dash_app` function with a multiprocessing shared Manager.queue to start the Dash app.
"""

import math
from multiprocessing import Queue
from typing import List, Optional, Tuple

import custom_interfaces.msg as ci
import dash
import plotly.graph_objects as go
from dash import dcc, html
from dash.dependencies import Input, Output
from shapely.geometry import MultiPolygon, Polygon

import local_pathfinding.coord_systems as cs
import local_pathfinding.wind_coord_systems as wcs
from local_pathfinding.ompl_path import OMPLPath

app = dash.Dash(__name__)

queue: Optional[Queue] = None  # type: ignore

BOX_BUFFER_SIZE = 1.0  # km

LAST_GOAL = None  # for the msg_to_display


class VisualizerState:
    """
    Converts the ROS message to a format that can be used by the visualizer.
    For example, it converts the lat/lon coordinates to x/y coordinates for GPS and Global/Local
    paths.


    Attributes:
        sailbot_lat_lon (ci.LPathData): List of lat/lon coordinates of the sailbot
        all_local_wp (List[List[Tuple[float, float]]]): List of all local waypoints
        global_path (ci.Path): Global path
        reference_latlon (ci.HelperLatLon): Reference lat/lon coordinates
        sailbot_xy (List[Tuple[float, float]]): List of x/y coordinates of the sailbot
        all_wp_xy (List[List[Tuple[float, float]]]): List of all local waypoints in x/y coordinates
        sailbot_pos_x (List[Tuple[float, float]]): X coordinates of the sailbot
        sailbot_pos_y (List[Tuple[float, float]]): Y coordinates of the sailbot
        final_local_wp_x (List[Tuple[float, float]]): X coordinates of the final local waypoint
        final_local_wp_y (List[Tuple[float, float]]): Y coordinates of the final local waypoint
    """

    def __init__(self, msgs: List[ci.LPathData]):
        if not msgs:
            raise ValueError("msgs must not be None")

        self.curr_msg = msgs[-1]
        self._validate_message(self.curr_msg)

        self.sailbot_lat_lon = [msg.gps.lat_lon for msg in msgs]
        self.sailbot_gps = [msg.gps for msg in msgs]
        self.all_local_wp = [msg.local_path.waypoints for msg in msgs]

        self.global_path = self.curr_msg.global_path
        self.reference_latlon = self.global_path.waypoints[-1]

        # Converts the lat/lon coordinates to x/y coordinates
        self.sailbot_xy = cs.latlon_list_to_xy_list(self.reference_latlon, self.sailbot_lat_lon)
        self.all_wp_xy = [
            cs.latlon_list_to_xy_list(self.reference_latlon, waypoints)
            for waypoints in self.all_local_wp
        ]

        # Splits the x/y coordinates into separate lists
        self.sailbot_pos_x, self.sailbot_pos_y = self._split_coordinates(self.sailbot_xy)

        self.final_local_wp_x, self.final_local_wp_y = self._split_coordinates(self.all_wp_xy[-1])
        self.all_local_wp_x, self.all_local_wp_y = zip(
            *[self._split_coordinates(waypoints) for waypoints in self.all_wp_xy]
        )

        # AIS ships
        self.ais_ships = self.curr_msg.ais_ships.ships
        ais_ship_latlons = [ship.lat_lon for ship in self.ais_ships]
        self.ais_ship_ids = [ship.id for ship in self.ais_ships]
        ais_ship_xy = cs.latlon_list_to_xy_list(self.reference_latlon, ais_ship_latlons)
        self.ais_pos_x, self.ais_pos_y = self._split_coordinates(ais_ship_xy)
        self.ais_headings = [ship.cog.heading for ship in self.ais_ships]
        self.ais_speeds = [ship.sog.speed for ship in self.ais_ships]

        # TODO: Include other LPathData attributes for plotting their data

        # Process land obstacles
        self.land_obstacles_xy = self._process_land_obstacles(
            self.curr_msg.obstacles, self.reference_latlon
        )

        # Process Boat Obstacles
        self.boat_obstacles_xy = self._process_boat_obstacles(
            self.curr_msg.obstacles, self.reference_latlon
        )

        boat_speed = self.curr_msg.gps.speed.speed
        boat_heading = self.curr_msg.gps.heading.heading
        aw_speed = self.curr_msg.filtered_wind_sensor.speed.speed
        aw_dir_boat = self.curr_msg.filtered_wind_sensor.direction
        # Convert Apparent wind to global frame
        aw_dir_global = wcs.boat_to_global_coordinate(boat_heading, aw_dir_boat)
        aw_dir_global_rad = math.radians(aw_dir_global)

        # Compute apparent wind vector (in global frame)
        self.aw_wind_vector = cs.angle_to_vector_projections(aw_dir_global_rad, aw_speed)

        # True wind from apparent
<<<<<<< HEAD
        true_wind_angle_rad, true_wind_mag = wcs.get_true_wind(
            aw_dir_global, aw_speed, boat_heading, boat_speed
        )
        self.true_wind_vector = cs.angle_to_vector_projections(true_wind_angle_rad, true_wind_mag)
        # Boat wind vector
        boat_wind_radians = math.radians(cs.bound_to_180(boat_heading + 180))
        self.boat_wind_vector = cs.angle_to_vector_projections(boat_wind_radians, boat_speed)
=======
        true_wind_angle_rad, true_wind_speed = wcs.get_true_wind(
            aw_dir_global, aw_speed, boat_heading, boat_speed
        )
        self.true_wind_vector = cs.angle_to_xy_vector(true_wind_angle_rad, true_wind_speed)

        # Boat wind vector
        boat_wind_radians = math.radians(cs.bound_to_180(boat_heading + 180.0))
        boat_wind_east = boat_speed * math.sin(boat_wind_radians)
        boat_wind_north = boat_speed * math.cos(boat_wind_radians)
        self.boat_wind_vector = cs.XY(boat_wind_east, boat_wind_north)
>>>>>>> 57fa4fee

    def _validate_message(self, msg: ci.LPathData):
        """Checks if the sailbot observer node received any messages.
        If not, it raises a ValueError.
        """
        if not msg.local_path:
            raise ValueError("local path must not be None")
        if not msg.global_path:
            raise ValueError("global path must not be None")
        if not msg.gps:
            raise ValueError("gps must not be None")

    def _split_coordinates(self, positions) -> Tuple[List[float], List[float]]:
        """Splits a list of positions into x and y components."""
        x_coords = [pos.x for pos in positions]
        y_coords = [pos.y for pos in positions]
        return x_coords, y_coords

    def _process_land_obstacles(self, obstacles, reference):
        """
        Converts land obstacles from latitude/longitude to XY coordinates and builds Shapely
        polygons.
        """
        processed_obstacles = []

        for ob in obstacles:
            if ob.obstacle_type == "Land":
                # Convert each latlon point to XY
                xy_points = []
                for point in ob.points:
                    xy = cs.latlon_to_xy(reference, point)
                    xy_points.append((xy.x, xy.y))

                if len(xy_points) >= 3:
                    poly = Polygon(xy_points)
                    processed_obstacles.append(poly)

        return processed_obstacles

    def _process_boat_obstacles(self, obstacles, reference):
        """
        Converts Boat obstacles from latitude/longitude to XY coordinates and builds Shapely
        polygons.
        processed_obstacles of type List[Polygon].
        """
        processed_obstacles = []
        if obstacles is None:
            return processed_obstacles

        for obs in obstacles:
            if obs.obstacle_type != "Boat":
                continue
            # Convert each latlon point to XY
            xy_points = []
            for point in obs.points:
                xy = cs.latlon_to_xy(reference, point)
                xy_points.append((xy.x, xy.y))

            if len(xy_points) >= 3:
                poly = Polygon(xy_points)
                processed_obstacles.append(poly)

        return processed_obstacles


def get_unit_vector(vec: cs.XY) -> cs.XY:
    """
    Returns the unit vector of the given vector.
    """
    mag = math.hypot(vec.x, vec.y)
    if mag > 1e-6:
        return cs.XY(vec.x / mag, vec.y / mag)
    return cs.XY(0.0, 0.0)


def initial_plot() -> go.Figure:
    """
    Initializes the plot with default settings.
    """

    figure = go.Figure()
    fig = go.FigureWidget(figure)

    fig.update_layout(
        xaxis_title="X (Km)",
        yaxis_title="Y (Km)",
        xaxis=dict(range=[-100, 100]),
        yaxis=dict(range=[-100, 100]),
    )

    return fig


def dash_app(q: Queue):
    """
    Creates a Dash app and sets up the HTML layout of the app.

    Args:
        q (Queue): The queue to receive data from the ROS node.
    """
    # Allows it to be accessed in the callbacks
    global queue  # type: ignore
    queue = q

    app.layout = html.Div(
        style={
            "height": "100vh",
            "width": "100vw",
            "margin": 0,
            "padding": 0,
        },
        children=[
            html.H2(
                "UBC Sailbot Pathfinding",
                style={"fontFamily": "Consolas, monospace", "color": "rgb(18, 70, 139)"},
            ),
            dcc.Graph(
                id="live-graph",
<<<<<<< HEAD
                style={"height": "90vh", "width": "100%"}
            ),
            dcc.Interval(
                id="interval-component",
                interval=2500,
                n_intervals=0
=======
                style={"height": "90vh", "width": "100%"},
>>>>>>> 57fa4fee
            ),
            dcc.Interval(id="interval-component", interval=5000, n_intervals=0),
        ],
    )
    app.run(debug=True, use_reloader=False)


@app.callback(Output("live-graph", "figure"), [Input("interval-component", "n_intervals")])
def live_plot(n_intervals) -> go.Figure:
    """
    Updates the live graph to the latest path planning data.
    """
    global queue

    state = queue.get()  # type: ignore
    fig = live_update_plot(state)
    return fig


def live_update_plot(state: VisualizerState) -> go.Figure:
    """
    Updates the live graph to the latest path planning data.
    """

    fig = initial_plot()

    # local path waypoints
    ix = state.final_local_wp_x
    iy = state.final_local_wp_y
    # iterating from the 2nd to the 2nd last element in ix
    labels = [f"LW{i+1}" for i, _ in enumerate(ix[1:-1])]
    intermediate_trace = go.Scatter(
        x=ix[1:-1],
        y=iy[1:-1],
        mode="markers+text",
        marker=dict(color="blue", size=8),
        text=labels,
        textposition="top center",
        name="Intermediate",
    )

    goal_x = [state.final_local_wp_x[-1]]
    goal_y = [state.final_local_wp_y[-1]]
    boat_x = [state.sailbot_pos_x[-1]]
    boat_y = [state.sailbot_pos_y[-1]]
    angle_from_boat = math.atan2(goal_x[0] - boat_x[0], goal_y[0] - boat_y[0])
    angle_degrees = math.degrees(angle_from_boat)
    distance_to_goal = math.hypot(goal_x[0] - boat_x[0], goal_y[0] - boat_y[0])

    # Track changes in the local goal point to display a popup message when it updates
    global LAST_GOAL
    msg_to_display = None
    # To avoid spam messages due to tiny float jitter
    current_goal_xy = (round(goal_x[0], 3), round(goal_y[0], 3))
    # form the message to display if the local goal point has changed from last time
    if LAST_GOAL is not None and current_goal_xy != LAST_GOAL:
        msg_to_display = f"Local goal advanced to ({current_goal_xy[0]}, {current_goal_xy[1]})"
    LAST_GOAL = current_goal_xy

    # goal local waypoint
    goal_trace = go.Scatter(
        x=goal_x,
        y=goal_y,
        mode="markers",
        marker=dict(color="red", size=10),
        name="Goal",
        hovertemplate="X: %{x:.2f} <br>"
        + "Y: %{y:.2f} <br>"
        + "Angle from the boat: "
        + f"{angle_degrees:.1f}°"
        + "<extra></extra>",
    )

    # Sailbot marker
    boat_trace = go.Scatter(
        x=[state.sailbot_pos_x[-1]],
        y=[state.sailbot_pos_y[-1]],
        mode="markers",
        name="Boat",
        hovertemplate=(
            "<b>🚢 Sailbot Current Position</b><br>"
            "X: %{x:.2f} <br>"
            "Y: %{y:.2f} <br>"
            "Heading: " + f"{state.sailbot_gps[-1].heading.heading:.1f}°<br>"
            f"Speed: {state.sailbot_gps[-1].speed.speed:.1f} km/h <br>"
            f"Distance to Goal: {distance_to_goal:.2f} km<br>"
            "<extra></extra>"
        ),
        marker=dict(
            symbol="arrow",
            color="yellow",
            line=dict(width=2, color="DarkSlateGrey"),
            size=20,
            angleref="up",
            angle=cs.true_bearing_to_plotly_cartesian(state.sailbot_gps[-1].heading.heading),
        ),
    )

    # land obstacles
    for poly in state.land_obstacles_xy:
        if not poly.is_empty:
            x = list(poly.exterior.xy[0])
            y = list(poly.exterior.xy[1])
            fig.add_trace(
                go.Scatter(
                    x=x,
                    y=y,
                    fill="toself",
                    mode="lines",
                    line=dict(color="lightgreen"),
                    fillcolor="lightgreen",
                    opacity=0.5,
                    name="Land Obstacle",
                )
            )

    # box for boat wind, true wind and apparent wind vectors
    fig.update_layout(
        xaxis2=dict(
            domain=[0.76, 0.99],
            anchor="y2",
            range=[-10, 10],
            showgrid=False,
            zeroline=True,
            visible=False,
        ),
        yaxis2=dict(
            domain=[0.00, 0.22],
            anchor="x2",
            range=[-10, 10],
            showgrid=False,
            zeroline=True,
            visible=False,
        ),
    )

    # Scaling and offset for better visualization
    # Compute magnitudes and scale factor
    aw_unit_vec = get_unit_vector(state.aw_wind_vector)
    tw_unit_vec = get_unit_vector(state.true_wind_vector)
    bw_unit_vec = get_unit_vector(state.boat_wind_vector)

    aw_mag = math.hypot(state.aw_wind_vector.x, state.aw_wind_vector.y)
    tw_mag = math.hypot(state.true_wind_vector.x, state.true_wind_vector.y)
    bw_mag = math.hypot(state.boat_wind_vector.x, state.boat_wind_vector.y)

    ARROW_LEN = 4.0

    # Scaled component vectors
    aw_dx, aw_dy = aw_unit_vec.x * ARROW_LEN, aw_unit_vec.y * ARROW_LEN
    tw_dx, tw_dy = tw_unit_vec.x * ARROW_LEN, tw_unit_vec.y * ARROW_LEN
    bw_dx, bw_dy = bw_unit_vec.x * ARROW_LEN, bw_unit_vec.y * ARROW_LEN

    # Small vertical offsets so the arrows don't overlap
    ORIGIN_X, ORIGIN_Y = 6, 0
    Y_OFFSET = 1.0

    boat_arrow_origin = (ORIGIN_X, ORIGIN_Y + Y_OFFSET)
    true_wind_arrow_origin = (ORIGIN_X, ORIGIN_Y)
    apparent_wind_arrow_origin = (ORIGIN_X, ORIGIN_Y - Y_OFFSET)

    # apparent wind vector in box
    fig.add_annotation(
        x=apparent_wind_arrow_origin[0],
        y=apparent_wind_arrow_origin[1],
<<<<<<< HEAD
        ax=apparent_wind_arrow_origin[0] + aw_dx,
        ay=apparent_wind_arrow_origin[1] + aw_dy,
=======
        ax=apparent_wind_arrow_origin[0] - aw_dx,
        ay=apparent_wind_arrow_origin[1] - aw_dy,
>>>>>>> 57fa4fee
        xref="x2",
        yref="y2",
        axref="x2",
        ayref="y2",
        showarrow=True,
        arrowhead=3,
        arrowsize=0.5,
        arrowwidth=3,
        arrowcolor="purple",
        standoff=2,
        text="",
        hovertext=(
            f"<b>🌬️ Apparent Wind</b><br>"
            f"speed: {aw_mag:.2f} kmph<br>"
        ),
        hoverlabel=dict(bgcolor="white"),
    )

    # true wind vector in box
    fig.add_annotation(
        x=true_wind_arrow_origin[0],
        y=true_wind_arrow_origin[1],
        ax=true_wind_arrow_origin[0] + tw_dx,
        ay=true_wind_arrow_origin[1] + tw_dy,
        xref="x2",
        yref="y2",
        axref="x2",
        ayref="y2",
        showarrow=True,
        arrowhead=3,
        arrowsize=0.5,
        arrowwidth=3,
        arrowcolor="blue",
        standoff=2,
        text="",
        hovertext=(
            f"<b>🌬️ True Wind</b><br>"
            f"speed: {tw_mag:.2f} kmph<br>"
        ),
        hoverlabel=dict(bgcolor="white"),
    )

    # boat vector in box
    fig.add_annotation(
        x=boat_arrow_origin[0],
        y=boat_arrow_origin[1],
        ax=boat_arrow_origin[0] + bw_dx,
        ay=boat_arrow_origin[1] + bw_dy,
        xref="x2",
        yref="y2",
        axref="x2",
        ayref="y2",
        showarrow=True,
        arrowhead=3,
        arrowsize=0.5,
        arrowwidth=3,
        arrowcolor="red",
        standoff=2,
        text="",
        hovertext=(
            f"<b>🛶 Boat Wind</b><br>"
            f"speed: {bw_mag:.2f} kmph<br>"
        ),
        hoverlabel=dict(bgcolor="white"),
    )

    # Fill in box
    fig.add_shape(
        type="rect",
        xref="paper",
        yref="paper",
        x0=0.76,
        y0=0.00,
        x1=0.99,
        y1=0.22,
        fillcolor="white",
        line=dict(width=4),
    )

    # add boat and true wind labels
    fig.add_annotation(
        x=-8,
        y=4,
        xref="x2",
        yref="y2",
        text=f"Boat - {bw_mag:.2f} kmph",
        showarrow=False,
        align="left",
        xanchor="left",
        font=dict(size=12, color="red"),
    )

    fig.add_annotation(
        x=-8,
        y=0,
        xref="x2",
        yref="y2",
        text=f"True - {tw_mag:.2f} kmph",
        showarrow=False,
        align="left",
        xanchor="left",
        font=dict(size=12, color="blue"),
    )

    fig.add_annotation(
        x=-8,
        y=-4,
        xref="x2",
        yref="y2",
        text=f"Apparent - {aw_mag:.2f} kmph",
        showarrow=False,
        align="left",
        xanchor="left",
        font=dict(size=12, color="purple"),
    )

    # Box title
    fig.add_annotation(
        x=0,
        y=6,
        xref="x2",
        yref="y2",
        showarrow=False,
        text="<b>Wind</b>",
        font=dict(size=12, color="black"),
    )

    # Circle representing boat on wind box
    fig.add_annotation(
        x=6,
        y=0,
        xref="x2",
        yref="y2",
        showarrow=False,
        text="●",  # Unicode solid circle
        font=dict(size=12, color="lightgreen"),
    )

    # Draw Boat State space
    boat_pos = cs.XY(boat_x[0], boat_y[0])
    goal_pos = cs.XY(goal_x[0], goal_y[0])

    boat_box = OMPLPath.create_buffer_around_position(boat_pos, BOX_BUFFER_SIZE)
    goal_box = OMPLPath.create_buffer_around_position(goal_pos, BOX_BUFFER_SIZE)

    # Set state space bounds
    state_space = MultiPolygon([boat_box, goal_box])
    x_min, y_min, x_max, y_max = state_space.bounds

    fig.add_shape(
        type="rect",
        x0=x_min,
        y0=y_min,
        x1=x_max,
        y1=y_max,
        fillcolor="rgba(000, 100, 255, 0.25)",  # light red, semi-transparent
        line=dict(width=0),
        layer="below",
    )

    # Path trace (path to goal point)
    if state.final_local_wp_x and state.final_local_wp_y:
        planned_x = list(state.final_local_wp_x)
        planned_y = list(state.final_local_wp_y)
        path_trace = go.Scatter(
            x=planned_x,
            y=planned_y,
            mode="lines",
            name="Path to Goal",
            line=dict(width=2, dash="dot", color="blue"),
            hovertemplate="X: %{x:.2f}<br>Y: %{y:.2f}<extra></extra>",
        )

    # Add all traces to the figure
    fig.add_trace(intermediate_trace)
    fig.add_trace(goal_trace)
    fig.add_trace(boat_trace)
    fig.add_trace(path_trace)

    # Display AIS Ships
    for x_val, y_val, heading, ais_id, speed in zip(
        state.ais_pos_x, state.ais_pos_y, state.ais_headings, state.ais_ship_ids, state.ais_speeds
    ):
        fig.add_trace(
            go.Scatter(
                x=[x_val],
                y=[y_val],
                mode="markers",
                name=f"AIS {str(ais_id)}",
                hovertemplate=(
                    f"<b>🚢 AIS Ship {str(ais_id)}</b><br>"
                    f"X: {x_val:.2f}<br>"
                    f"Y: {y_val:.2f}<br>"
                    f"Heading: {heading:.1f}°<extra></extra>"
                    f"Speed: {speed:.1f} km/h<br>"
                ),
                marker=dict(
                    symbol="arrow",
                    color="orange",
                    line=dict(width=2, color="DarkSlateGrey"),
                    size=15,
                    angleref="up",
                    angle=cs.true_bearing_to_plotly_cartesian(heading),
                ),
                showlegend=True,
            )
        )
    # Display collision zone for Boat Obstacles
    for poly in state.boat_obstacles_xy:
        if poly and not poly.is_empty:
            x = list(poly.exterior.xy[0])
            y = list(poly.exterior.xy[1])
            fig.add_trace(
                go.Scatter(
                    x=x,
                    y=y,
                    mode="lines",
                    fill="toself",
                    line=dict(width=2),
                    fillcolor="rgba(255,165,0,0.25)",
                    name="AIS Collision Zone",
                    hoverinfo="skip",
                    showlegend=False,
                    opacity=0.5,
                )
            )

    # Display message if local goal point has changed
    if msg_to_display:
        fig.add_annotation(
            text=msg_to_display,
            xref="paper",
            yref="paper",
            x=0.02,
            y=0.98,
            showarrow=False,
            bgcolor="rgba(255,230,150,0.9)",
            bordercolor="rgba(0,0,0,0.2)",
            borderwidth=1,
        )

    # Update Layout
    x_min, y_min, x_max, y_max = state_space.bounds
    fig.update_layout(
<<<<<<< HEAD
        title="Path Planning",
        xaxis_title="X Coordinate",
        yaxis_title="Y Coordinate",
        xaxis=dict(
            range=[x_min, x_max],
            domain=[0.0, 0.98],
        ),
        yaxis=dict(
            range=[y_min, y_max],
            domain=[0.25, 1.0],
        ),
        legend=dict(x=0, y=1),  # Position the legend at the top left
=======
        xaxis_title="X (Km)",
        yaxis_title="Y (Km)",
        font=dict(color="rgb(18, 70, 139)"),
        xaxis=dict(range=[x_min, x_max]),
        yaxis=dict(range=[y_min, y_max]),
        legend=dict(
            orientation="h",
            y=1.15,
            x=0.5,
            xanchor="center",
        ),
>>>>>>> 57fa4fee
        showlegend=True,
        uirevision="constant",
    )

    return fig


# def animated_update_plot(state: VisualizerState) -> go.Figure:
#     """
#     Generates an animated plot every interval with the aggregated LPathData ROS messages.
#     It is interactive with play/pause buttons.

#     """

#     # Initializing the plot
#     fig = initial_plot()

#     num_waypoints = len(state.all_wp_xy[-1])
#     initial_boat_state = go.Scatter(
#         x=[state.sailbot_pos_x[0]],
#         y=[state.sailbot_pos_y[0]],
#         mode="markers",
#         marker_symbol="arrow",
#         marker_line_color="darkseagreen",
#         marker_color="lightgreen",
#         marker_line_width=2,
#         marker_size=15,
#         text=["Boat"],
#         name="Boat",
#         hovertemplate="<b>🚢 Sailbot Current Position</b><br>"
#         + "X: %{x:.2f} meters<br>"
#         + "Y: %{y:.2f} meters<br>"
#         + "Heading: "
#         + f"{state.sailbot_gps[0].heading.heading:.1f}°<br>"
#         + "Speed: "
#         + f"{state.sailbot_gps[0].speed.speed:.1f}<br>"
#         + "<extra></extra>",
#     )
#     initial_state = [
#         go.Scatter(
#             x=[state.all_local_wp_x[0][0]],
#             y=[state.all_local_wp_y[0][0]],
#             mode="markers",
#             marker=go.scatter.Marker(size=14),
#             text=["Start"],
#             name="Start",
#         ),
#         go.Scatter(
#             x=state.all_local_wp_x[0][1 : num_waypoints - 1],
#             y=state.all_local_wp_y[0][1 : num_waypoints - 1],
#             mode="markers",
#             marker=go.scatter.Marker(size=14),
#             text=["Intermediate"] * (num_waypoints - 2),
#             name="Intermediate",
#         ),
#         go.Scatter(
#             x=[state.all_local_wp_x[0][-1]],
#             y=[state.all_local_wp_y[0][-1]],
#             mode="markers",
#             marker=go.scatter.Marker(size=14),
#             text=["Goal"] * (num_waypoints - 2),
#             name="Goal",
#         ),
#     ]
#     new_frames = [
#         go.Frame(
#             data=[
#                 go.Scatter(
#                     x=[state.all_local_wp_x[i][0]],
#                     y=[state.all_local_wp_y[i][0]],
#                     mode="markers",
#                     marker=go.scatter.Marker(size=14),
#                     text=["Start"],
#                     name="Start",
#                 ),
#                 go.Scatter(
#                     x=state.all_local_wp_x[i][1 : num_waypoints - 1],
#                     y=state.all_local_wp_y[i][1 : num_waypoints - 1],
#                     mode="markers",
#                     marker=go.scatter.Marker(size=14),
#                     text=["Intermediate"] * (num_waypoints - 2),
#                     name="Intermediate",
#                 ),
#                 go.Scatter(
#                     x=[state.all_local_wp_x[i][-1]],
#                     y=[state.all_local_wp_y[i][-1]],
#                     mode="markers",
#                     marker=go.scatter.Marker(size=14),
#                     text=["Goal"] * (num_waypoints - 2),
#                     name="Goal",
#                 ),
#             ]
#             + [
#                 go.Scatter(
#                     x=[state.sailbot_pos_x[i]],
#                     y=[state.sailbot_pos_y[i]],
#                     mode="markers",
#                     marker_symbol="arrow",
#                     marker_line_color="darkseagreen",
#                     marker_color="lightgreen",
#                     marker_line_width=2,
#                     marker_size=15,
#                     text=["Boat"],
#                     name="Boat",
#                     hovertemplate="<b>🚢 Sailbot Current Position</b><br>"
#                     + "X: %{x:.2f} meters<br>"
#                     + "Y: %{y:.2f} meters<br>"
#                     + "Heading: "
#                     + f"{state.sailbot_gps[i].heading.heading:.1f}°<br>"
#                     + "Speed: "
#                     + f"{state.sailbot_gps[i].speed.speed:.1f}<br>"
#                     + "<extra></extra>",
#                 )
#             ],
#             name=f"Boat {i}",
#         )
#         for i in range(0, len(state.sailbot_xy))
#     ]

#     # Set axis limits dynamically
#     x_min = min(state.final_local_wp_x) - 10
#     x_max = max(state.final_local_wp_x) + 10
#     y_min = min(state.final_local_wp_y) - 10
#     y_max = max(state.final_local_wp_y) + 10

#     # Set up the animated plot
#     fig = go.Figure(
#         data=initial_state + [initial_boat_state],
#         layout=go.Layout(
#             xaxis_title="X Coordinate",
#             yaxis_title="Y Coordinate",
#             xaxis=dict(range=[x_min, x_max]),
#             yaxis=dict(range=[y_min, y_max]),
#             legend=dict(x=0, y=1),  # Position the legend at the top left
#             showlegend=True,
#             updatemenus=[
#                 dict(
#                     type="buttons",
#                     showactive=False,
#                     buttons=[
#                         dict(
#                             label="Play",
#                             method="animate",
#                             args=[
#                                 None,
#                                 {
#                                     "frame": {"duration": 1000, "redraw": True},
#                                     "mode": "immediate",
#                                     "fromcurrent": True,
#                                 },
#                             ],
#                         ),
#                         dict(
#                             label="Pause",
#                             method="animate",
#                             args=[
#                                 [None],
#                                 {
#                                     "frame": {"duration": 0, "redraw": True},
#                                     "mode": "immediate",
#                                     "fromcurrent": False,
#                                 },
#                             ],
#                         ),
#                     ],
#                 )
#             ],
#         ),
#         frames=new_frames,
#     )

#     return fig


# TODO: Add more plotting functions as needed<|MERGE_RESOLUTION|>--- conflicted
+++ resolved
@@ -121,7 +121,6 @@
         self.aw_wind_vector = cs.angle_to_vector_projections(aw_dir_global_rad, aw_speed)
 
         # True wind from apparent
-<<<<<<< HEAD
         true_wind_angle_rad, true_wind_mag = wcs.get_true_wind(
             aw_dir_global, aw_speed, boat_heading, boat_speed
         )
@@ -129,18 +128,6 @@
         # Boat wind vector
         boat_wind_radians = math.radians(cs.bound_to_180(boat_heading + 180))
         self.boat_wind_vector = cs.angle_to_vector_projections(boat_wind_radians, boat_speed)
-=======
-        true_wind_angle_rad, true_wind_speed = wcs.get_true_wind(
-            aw_dir_global, aw_speed, boat_heading, boat_speed
-        )
-        self.true_wind_vector = cs.angle_to_xy_vector(true_wind_angle_rad, true_wind_speed)
-
-        # Boat wind vector
-        boat_wind_radians = math.radians(cs.bound_to_180(boat_heading + 180.0))
-        boat_wind_east = boat_speed * math.sin(boat_wind_radians)
-        boat_wind_north = boat_speed * math.cos(boat_wind_radians)
-        self.boat_wind_vector = cs.XY(boat_wind_east, boat_wind_north)
->>>>>>> 57fa4fee
 
     def _validate_message(self, msg: ci.LPathData):
         """Checks if the sailbot observer node received any messages.
@@ -259,18 +246,13 @@
             ),
             dcc.Graph(
                 id="live-graph",
-<<<<<<< HEAD
                 style={"height": "90vh", "width": "100%"}
             ),
             dcc.Interval(
                 id="interval-component",
                 interval=2500,
                 n_intervals=0
-=======
-                style={"height": "90vh", "width": "100%"},
->>>>>>> 57fa4fee
             ),
-            dcc.Interval(id="interval-component", interval=5000, n_intervals=0),
         ],
     )
     app.run(debug=True, use_reloader=False)
@@ -434,13 +416,8 @@
     fig.add_annotation(
         x=apparent_wind_arrow_origin[0],
         y=apparent_wind_arrow_origin[1],
-<<<<<<< HEAD
         ax=apparent_wind_arrow_origin[0] + aw_dx,
         ay=apparent_wind_arrow_origin[1] + aw_dy,
-=======
-        ax=apparent_wind_arrow_origin[0] - aw_dx,
-        ay=apparent_wind_arrow_origin[1] - aw_dy,
->>>>>>> 57fa4fee
         xref="x2",
         yref="y2",
         axref="x2",
@@ -685,7 +662,6 @@
     # Update Layout
     x_min, y_min, x_max, y_max = state_space.bounds
     fig.update_layout(
-<<<<<<< HEAD
         title="Path Planning",
         xaxis_title="X Coordinate",
         yaxis_title="Y Coordinate",
@@ -698,19 +674,6 @@
             domain=[0.25, 1.0],
         ),
         legend=dict(x=0, y=1),  # Position the legend at the top left
-=======
-        xaxis_title="X (Km)",
-        yaxis_title="Y (Km)",
-        font=dict(color="rgb(18, 70, 139)"),
-        xaxis=dict(range=[x_min, x_max]),
-        yaxis=dict(range=[y_min, y_max]),
-        legend=dict(
-            orientation="h",
-            y=1.15,
-            x=0.5,
-            xanchor="center",
-        ),
->>>>>>> 57fa4fee
         showlegend=True,
         uirevision="constant",
     )
