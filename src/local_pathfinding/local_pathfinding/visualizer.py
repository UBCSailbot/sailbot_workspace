"""
Sailbot Path Planning Visualizer

This script sets up a Dash web application to visualize the sailbot's path planning data.
It processes ROS messages such as waypoint coordinates and GPS data, converting them from
latitude/longitude to XY coordinates in km.

Main Components:
1. VisualizerState: A class that processes the ROS messages and converts coordinates.
2. Dash App: A web application that displays the path planning data in real-time.
3. Plotting Functions: Functions to create and update the plots based on the processed data.
4. Callbacks: Functions that update the plots at regular intervals.
"""

import math
from collections import deque
from multiprocessing import Queue
from typing import List, Optional, Tuple

import custom_interfaces.msg as ci
import dash
import plotly.graph_objects as go
from dash import dcc, html
from dash.dependencies import Input, Output
from shapely.geometry import MultiPolygon, Polygon

import local_pathfinding.coord_systems as cs
import local_pathfinding.wind_coord_systems as wcs
from local_pathfinding.ompl_path import OMPLPath

app = dash.Dash(__name__)

queue: Optional[Queue] = None  # type: ignore

BOX_BUFFER_SIZE = 1.0  # km
LAST_GOAL = None  # for the msg_to_display


class VisualizerState:
    """
    Converts the ROS message to a format that can be used by the visualizer.
    For example, it converts the lat/lon coordinates to x/y coordinates for GPS and Global/Local
    paths.


    Attributes:
        sailbot_lat_lon (ci.LPathData): List of lat/lon coordinates of the sailbot
        all_local_wp (List[List[Tuple[float, float]]]): List of all local waypoints
        global_path (ci.Path): Global path
        reference_latlon (ci.HelperLatLon): Reference lat/lon coordinates
        sailbot_xy (List[Tuple[float, float]]): List of x/y coordinates of the sailbot
        all_wp_xy (List[List[Tuple[float, float]]]): List of all local waypoints in x/y coordinates
        sailbot_pos_x (List[Tuple[float, float]]): X coordinates of the sailbot
        sailbot_pos_y (List[Tuple[float, float]]): Y coordinates of the sailbot
        final_local_wp_x (List[Tuple[float, float]]): X coordinates of the final local waypoint
        final_local_wp_y (List[Tuple[float, float]]): Y coordinates of the final local waypoint
    """

    def __init__(self, msgs: deque[ci.LPathData]):
        if not msgs:
            raise ValueError("msgs must not be None")

        self.curr_msg = msgs[-1]
        self._validate_message(self.curr_msg)

        self.sailbot_lat_lon = [msg.gps.lat_lon for msg in msgs]
        self.sailbot_gps = [msg.gps for msg in msgs]

        self.all_local_wp = [msg.local_path.waypoints for msg in msgs]
        self.global_path = self.curr_msg.global_path
        self.reference_latlon = self.global_path.waypoints[-1]
        self.sailbot_xy = cs.latlon_list_to_xy_list(self.reference_latlon, self.sailbot_lat_lon)
        self.all_wp_xy = [
            cs.latlon_list_to_xy_list(self.reference_latlon, waypoints)
            for waypoints in self.all_local_wp
        ]
        self.sailbot_pos_x, self.sailbot_pos_y = self._split_coordinates(self.sailbot_xy)
        self.final_local_wp_x, self.final_local_wp_y = self._split_coordinates(self.all_wp_xy[-1])
        self.all_local_wp_x, self.all_local_wp_y = zip(
            *[self._split_coordinates(waypoints) for waypoints in self.all_wp_xy]
        )

        # AIS ships
        self.ais_ships = self.curr_msg.ais_ships.ships
        ais_ship_latlons = [ship.lat_lon for ship in self.ais_ships]
        self.ais_ship_ids = [ship.id for ship in self.ais_ships]
        ais_ship_xy = cs.latlon_list_to_xy_list(self.reference_latlon, ais_ship_latlons)
        self.ais_pos_x, self.ais_pos_y = self._split_coordinates(ais_ship_xy)
        self.ais_headings = [ship.cog.heading for ship in self.ais_ships]

        # Process land obstacles
        self.land_obstacles_xy = self._process_land_obstacles(
            self.curr_msg.obstacles, self.reference_latlon
        )

        # Process Boat Obstacles
        self.boat_obstacles_xy = self._process_boat_obstacles(
            self.curr_msg.obstacles, self.reference_latlon
        )

        boat_speed = self.curr_msg.gps.speed.speed
        boat_heading = self.curr_msg.gps.heading.heading
        aw_speed = self.curr_msg.filtered_wind_sensor.speed.speed
        aw_dir_boat = self.curr_msg.filtered_wind_sensor.direction

        # Convert Apparent wind to global frame
        aw_dir_global = wcs.boat_to_global_coordinate(boat_heading, aw_dir_boat)
        aw_dir_global_rad = math.radians(aw_dir_global)

        # Compute apparent wind vector (in global frame)
        self.aw_wind_vector = cs.angle_to_vector_projections(aw_dir_global_rad, aw_speed)

        # True wind from apparent
        true_wind_angle_rad, true_wind_mag = wcs.get_true_wind(
            aw_dir_global, aw_speed, boat_heading, boat_speed
        )
        self.true_wind_vector = cs.angle_to_vector_projections(true_wind_angle_rad, true_wind_mag)
        # Boat wind vector
        boat_wind_radians = math.radians(cs.bound_to_180(boat_heading + 180))
        self.boat_wind_vector = cs.angle_to_vector_projections(boat_wind_radians, boat_speed)

    def _validate_message(self, msg: ci.LPathData):
        """Checks if the sailbot observer node received any messages.
        If not, it raises a ValueError.
        """
        if not msg.local_path:
            raise ValueError("local path must not be None")
        if not msg.global_path:
            raise ValueError("global path must not be None")
        if not msg.gps:
            raise ValueError("gps must not be None")

    def _split_coordinates(self, positions) -> Tuple[List[float], List[float]]:
        """Splits a list of XY objects into their separate x and y components."""
        x_coords = [pos.x for pos in positions]
        y_coords = [pos.y for pos in positions]
        return x_coords, y_coords

    def _process_land_obstacles(self, obstacles, reference):
        """
        Converts land obstacles from latitude/longitude to XY coordinates and builds a Shapely
        polygon for each polygon in the land obstacle's collison zone.
        """
        processed_obstacles = []

        for ob in obstacles:
            if ob.obstacle_type == "Land":
                # Convert each latlon point to XY
                xy_points = []
                for point in ob.points:
                    xy = cs.latlon_to_xy(reference, point)
                    xy_points.append((xy.x, xy.y))

                if len(xy_points) >= 3:
                    poly = Polygon(xy_points)
                    processed_obstacles.append(poly)

        return processed_obstacles

    def _process_boat_obstacles(self, obstacles, reference):
        """
        Converts Boat obstacles from latitude/longitude to XY coordinates and builds Shapely
        polygons.
        processed_obstacles of type List[Polygon].
        """
        processed_obstacles = []
        if obstacles is None:
            return processed_obstacles

        for obs in obstacles:
            if obs.obstacle_type != "Boat":
                continue
            # Convert each latlon point to XY
            xy_points = []
            for point in obs.points:
                xy = cs.latlon_to_xy(reference, point)
                xy_points.append((xy.x, xy.y))

            if len(xy_points) >= 3:
                poly = Polygon(xy_points)
                processed_obstacles.append(poly)

        return processed_obstacles


def get_unit_vector(vec: cs.XY) -> cs.XY:
    """
    Returns the unit vector of the given vector.
    """
    mag = math.hypot(vec.x, vec.y)
    if mag > 1e-6:
        return cs.XY(vec.x / mag, vec.y / mag)
    return cs.XY(0.0, 0.0)


def initial_plot() -> go.Figure:
    """
    Initializes the plot with default settings.
    """

    figure = go.Figure()
    fig = go.FigureWidget(figure)

    fig.update_layout(
        title="Path Planning",
        xaxis_title="X Coordinate",
        yaxis_title="Y Coordinate",
        xaxis=dict(range=[-100, 100]),
        yaxis=dict(range=[-100, 100]),
    )

    return fig


def dash_app(q: Queue):
    """
    Creates a Dash app and sets up the HTML layout of the app.

    Args:
        q (Queue): The queue to receive data from the ROS node.
    """
    # Allows it to be accessed in the callbacks
    global queue  # type: ignore
    queue = q

    # app.layout = html.Div(
    #     [
    #         html.H2("Live Path Planning"),
    #         dcc.Graph(id="live-graph"),
    #         dcc.Interval(id="interval-component", interval=5000, n_intervals=0),
    #         # Commented out animated path planning
    #         # html.H2("Animated Path Planning"),
    #         # dcc.Graph(id="animated-live-graph"),
    #         # dcc.Interval(id="interval-component2", interval=10000, n_intervals=0),
    #         # TODO: Add more graphs and data visualizations as needed
    #         # dcc.Graph(id="another-graph"),
    #         # dcc.Interval(id="another-interval", interval=1000, n_intervals=0),
    #     ],
    # )
    # app.title = "Sailbot Path Planning"
    # app.run(debug=True, use_reloader=False)

    app.layout = html.Div(
        style={"height": "100vh", "width": "100vw", "margin": 0, "padding": 0},
        children=[
<<<<<<< HEAD
            html.H2("Live Path Planning"),
=======
            html.H2(
                "UBC Sailbot Pathfinding",
                style={"fontFamily": "Consolas, monospace", "color": "rgb(18, 70, 139)"},
            ),
>>>>>>> a2600c13
            dcc.Graph(id="live-graph", style={"height": "90vh", "width": "100%"}),
            dcc.Interval(id="interval-component", interval=2500, n_intervals=0),
        ],
    )

    app.title = "Sailbot Path Planning"
    app.run(debug=True, use_reloader=False)


@app.callback(Output("live-graph", "figure"), [Input("interval-component", "n_intervals")])
def live_plot(n_intervals) -> go.Figure:
    """
    Updates the live graph to the latest path planning data.
    """
    global queue

    state = queue.get()  # type: ignore
    fig = live_update_plot(state)
    return fig


# Commented out animated path planning
# @app.callback(
#     Output("animated-live-graph", "figure"), [Input("interval-component2", "n_intervals")]
# )
# def animated_plot(n_intervals) -> go.Figure:
#     """
#     Updates the animated graph to the accumulated LPathData ROS messages.
#     """
#     global queue
#     state = queue.get()  # type: ignore
#     fig = animated_update_plot(state)
#     return fig


# TODO: Add more callbacks for other graphs and data visualizations as needed


def live_update_plot(state: VisualizerState) -> go.Figure:
    """
    Updates the live graph to the latest path planning data.
    """

    fig = initial_plot()

    # local path waypoints
    ix = state.final_local_wp_x
    iy = state.final_local_wp_y
    # iterating from the 2nd to the 2nd last element in ix
    labels = [f"LW{i+1}" for i, _ in enumerate(ix[1:-1])]
    intermediate_trace = go.Scatter(
        x=ix[1:-1],
        y=iy[1:-1],
        mode="markers+text",
        marker=dict(color="blue", size=8),
        text=labels,
        textposition="top center",
        name="Intermediate",
    )

    goal_x = [state.final_local_wp_x[-1]]
    goal_y = [state.final_local_wp_y[-1]]
    boat_x = [state.sailbot_pos_x[-1]]
    boat_y = [state.sailbot_pos_y[-1]]
    angle_from_boat = math.atan2(goal_x[0] - boat_x[0], goal_y[0] - boat_y[0])
    angle_degrees = math.degrees(angle_from_boat)

    # Track changes in the local goal point to display a popup message when it updates
    global LAST_GOAL
    msg_to_display = None
    # To avoid spam messages due to tiny float jitter
    current_goal_xy = (round(goal_x[0], 3), round(goal_y[0], 3))
    # form the message to display if the local goal point has changed from last time
    if LAST_GOAL is not None and current_goal_xy != LAST_GOAL:
        msg_to_display = f"Local goal advanced to ({current_goal_xy[0]}, {current_goal_xy[1]})"
    LAST_GOAL = current_goal_xy

    # goal local waypoint
    goal_trace = go.Scatter(
        x=goal_x,
        y=goal_y,
        mode="markers",
        marker=dict(color="red", size=10),
        name="Goal",
        hovertemplate="X: %{x:.2f} <br>"
        + "Y: %{y:.2f} <br>"
        + "Angle from the boat: "
        + f"{angle_degrees:.1f}°"
        + "<extra></extra>",
    )

    boat_trace = go.Scatter(
        x=[state.sailbot_pos_x[-1]],
        y=[state.sailbot_pos_y[-1]],
        mode="markers",
        name="Boat",
        hovertemplate=(
            "<b>🚢 Sailbot Current Position</b><br>"
            "X: %{x:.2f} <br>"
            "Y: %{y:.2f} <br>"
            "Heading: " + f"{state.sailbot_gps[-1].heading.heading:.1f}°<br>"
            f"Speed: {state.sailbot_gps[-1].speed.speed:.1f}<br>"
            "<extra></extra>"
        ),
        marker=dict(
            symbol="arrow-wide",
            line_color="darkseagreen",
            color="lightgreen",
            line_width=2,
            size=15,
            angleref="up",
            angle=cs.true_bearing_to_plotly_cartesian(state.sailbot_gps[-1].heading.heading),
        ),
    )

    # land obstacles
    for poly in state.land_obstacles_xy:
        if not poly.is_empty:
            x = list(poly.exterior.xy[0])
            y = list(poly.exterior.xy[1])
            fig.add_trace(
                go.Scatter(
                    x=x,
                    y=y,
                    fill="toself",
                    mode="lines",
                    line=dict(color="lightgreen"),
                    fillcolor="lightgreen",
                    opacity=0.5,
                    name="Land Obstacle",
                )
            )

    # box for boat wind, true wind and apparent wind vectors
    fig.update_layout(
        xaxis2=dict(
            domain=[0.76, 0.99],
            anchor="y2",
            range=[-10, 10],
            showgrid=False,
            zeroline=True,
            visible=False,
        ),
        yaxis2=dict(
            domain=[0.00, 0.22],
            anchor="x2",
            range=[-10, 10],
            showgrid=False,
            zeroline=True,
            visible=False,
            scaleanchor="x2",
            scaleratio=1,
        ),
    )

    # Scaling and offset for better visualization
    # Compute magnitudes and scale factor
    aw_unit_vec = get_unit_vector(state.aw_wind_vector)
    tw_unit_vec = get_unit_vector(state.true_wind_vector)
    bw_unit_vec = get_unit_vector(state.boat_wind_vector)

    aw_mag = math.hypot(state.aw_wind_vector.x, state.aw_wind_vector.y)
    tw_mag = math.hypot(state.true_wind_vector.x, state.true_wind_vector.y)
    bw_mag = math.hypot(state.boat_wind_vector.x, state.boat_wind_vector.y)

    aw_angle = math.degrees(math.atan2(state.aw_wind_vector.x, state.aw_wind_vector.y))
    tw_angle = math.degrees(math.atan2(state.true_wind_vector.x, state.true_wind_vector.y))
    bw_angle = math.degrees(math.atan2(state.boat_wind_vector.x, state.boat_wind_vector.y))

    ARROW_LEN = 4.0

    # Small vertical offsets so the arrows don't overlap
    ORIGIN_X, ORIGIN_Y = 12, 0
    Y_OFFSET = 1.0

    boat_arrow_origin = (ORIGIN_X, ORIGIN_Y + Y_OFFSET)
    true_wind_arrow_origin = (ORIGIN_X, ORIGIN_Y)
    apparent_wind_arrow_origin = (ORIGIN_X, ORIGIN_Y - Y_OFFSET)

    # apparent wind vector in box
    fig.add_annotation(
        x=apparent_wind_arrow_origin[0],
        y=apparent_wind_arrow_origin[1],
        ax=apparent_wind_arrow_origin[0] - aw_unit_vec.x * ARROW_LEN,
        ay=apparent_wind_arrow_origin[1] - aw_unit_vec.y * ARROW_LEN,
        xref="x2",
        yref="y2",
        axref="x2",
        ayref="y2",
        showarrow=True,
        arrowhead=3,
        arrowsize=0.5,
        arrowwidth=3,
        arrowcolor="purple",
        standoff=2,
        text="",
<<<<<<< HEAD
        hovertext=(
            f"<b>🌬️ Apparent Wind</b><br>"
            f"speed: {aw_mag:.2f} kmph<br>, angle: {aw_angle:.2f} deg<br>"
        ),
=======
        hovertext=(f"<b>🌬️ Apparent Wind</b><br>" f"speed: {aw_mag:.2f} kmph<br>"),
>>>>>>> a2600c13
        hoverlabel=dict(bgcolor="white"),
    )

    # true wind vector in box
    fig.add_annotation(
        x=true_wind_arrow_origin[0],
        y=true_wind_arrow_origin[1],
        ax=true_wind_arrow_origin[0] - tw_unit_vec.x * ARROW_LEN,
        ay=true_wind_arrow_origin[1] - tw_unit_vec.y * ARROW_LEN,
        xref="x2",
        yref="y2",
        axref="x2",
        ayref="y2",
        showarrow=True,
        arrowhead=3,
        arrowsize=0.5,
        arrowwidth=3,
        arrowcolor="blue",
        standoff=2,
        text="",
<<<<<<< HEAD
        hovertext=(
            f"<b>🌬️ True Wind</b><br>"
            f"speed: {tw_mag:.2f} kmph<br>, angle: {tw_angle:.2f} deg<br>"
        ),
=======
        hovertext=(f"<b>🌬️ True Wind</b><br>" f"speed: {tw_mag:.2f} kmph<br>"),
>>>>>>> a2600c13
        hoverlabel=dict(bgcolor="white"),
    )

    # boat vector in box
    fig.add_annotation(
        x=boat_arrow_origin[0],
        y=boat_arrow_origin[1],
        ax=boat_arrow_origin[0] - bw_unit_vec.x * ARROW_LEN,
        ay=boat_arrow_origin[1] - bw_unit_vec.y * ARROW_LEN,
        xref="x2",
        yref="y2",
        axref="x2",
        ayref="y2",
        showarrow=True,
        arrowhead=3,
        arrowsize=0.5,
        arrowwidth=3,
        arrowcolor="red",
        standoff=2,
        text="",
<<<<<<< HEAD
        hovertext=(
            f"<b>🛶 Boat Wind</b><br>"
            f"speed: {bw_mag:.2f} kmph<br>, angle: {bw_angle:.2f} deg<br>"
        ),
=======
        hovertext=(f"<b>🛶 Boat Wind</b><br>" f"speed: {bw_mag:.2f} kmph<br>"),
>>>>>>> a2600c13
        hoverlabel=dict(bgcolor="white"),
    )

    # Fill in box
    fig.add_shape(
        type="rect",
        xref="paper",
        yref="paper",
        x0=0.76,
        y0=0.00,
        x1=0.99,
        y1=0.22,
        fillcolor="white",
        line=dict(width=4),
    )

    # add boat and true wind labels

    fig.add_annotation(
        x=-22,
        y=4,
        xref="x2",
        yref="y2",
        text=f"Boat - {bw_mag:.2f} kmph, {bw_angle:.2f} deg",
        showarrow=False,
        align="left",
        xanchor="left",
        font=dict(size=12, color="red"),
    )

    fig.add_annotation(
        x=-22,
        y=0,
        xref="x2",
        yref="y2",
        text=f"True - {tw_mag:.2f} kmph, {tw_angle:.2f} deg",
        showarrow=False,
        align="left",
        xanchor="left",
        font=dict(size=12, color="blue"),
    )

    fig.add_annotation(
        x=-22,
        y=-4,
        xref="x2",
        yref="y2",
        text=f"Apparent - {aw_mag:.2f} kmph, {aw_angle:.2f} deg",
        showarrow=False,
        align="left",
        xanchor="left",
        font=dict(size=12, color="purple"),
    )

    # Box title
    fig.add_annotation(
        x=0,
        y=6,
        xref="x2",
        yref="y2",
        showarrow=False,
        text="<b>Wind</b>",
        font=dict(size=12, color="black"),
    )

    # Circle representing boat on wind box
    fig.add_annotation(
        x=12,
        y=0,
        xref="x2",
        yref="y2",
        showarrow=False,
        text="●",  # Unicode solid circle
        font=dict(size=12, color="lightgreen"),
    )

    # Draw Boat State space
    boat_pos = cs.XY(boat_x[0], boat_y[0])
    goal_pos = cs.XY(goal_x[0], goal_y[0])

    boat_box = OMPLPath.create_buffer_around_position(boat_pos, BOX_BUFFER_SIZE)
    goal_box = OMPLPath.create_buffer_around_position(goal_pos, BOX_BUFFER_SIZE)

    # Set state space bounds
    state_space = MultiPolygon([boat_box, goal_box])
    x_min, y_min, x_max, y_max = state_space.bounds

    fig.add_shape(
        type="rect",
        x0=x_min,
        y0=y_min,
        x1=x_max,
        y1=y_max,
        fillcolor="rgba(255, 100, 100, 0.25)",  # light red, semi-transparent
        line=dict(width=0),
        layer="below",
    )

    # Path trace (path to goal point)
    if state.final_local_wp_x and state.final_local_wp_y:
        planned_x = list(state.final_local_wp_x)
        planned_y = list(state.final_local_wp_y)
        path_trace = go.Scatter(
            x=planned_x,
            y=planned_y,
            mode="lines",
            name="Path to Goal",
            line=dict(width=2, dash="dot", color="orange"),
            hovertemplate="X: %{x:.2f}<br>Y: %{y:.2f}<extra></extra>",
        )

    # Add all traces to the figure
    fig.add_trace(intermediate_trace)
    fig.add_trace(goal_trace)
    fig.add_trace(boat_trace)
    fig.add_trace(path_trace)

    # Set axis limits dynamically
    PAD = 10.0
    x_candidates = [boat_x[0]] + list(state.final_local_wp_x)
    y_candidates = [boat_y[0]] + list(state.final_local_wp_y)
    x_min = min(x_candidates) - PAD
    x_max = max(x_candidates) + PAD
    y_min = min(y_candidates) - PAD
    y_max = max(y_candidates) + PAD

    # Display AIS Ships
    for x_val, y_val, heading, ais_id in zip(
        state.ais_pos_x, state.ais_pos_y, state.ais_headings, state.ais_ship_ids
    ):
        fig.add_trace(
            go.Scatter(
                x=[x_val],
                y=[y_val],
                mode="markers",
                name=f"AIS {str(ais_id)}",
                hovertemplate=(
                    f"<b>🚢 AIS Ship {str(ais_id)}</b><br>"
                    f"X: {x_val:.2f}<br>"
                    f"Y: {y_val:.2f}<br>"
                    f"Heading: {heading:.1f}°<extra></extra>"
                ),
                marker=dict(
                    symbol="arrow-wide",
                    line_color="orange",
                    color="orange",
                    line_width=2,
                    size=15,
                    angleref="up",
                    angle=cs.true_bearing_to_plotly_cartesian(heading),
                ),
                showlegend=True,
            )
        )
    # Display collision zone for Boat Obstacles
    for poly in state.boat_obstacles_xy:
        if poly and not poly.is_empty:
            x = list(poly.exterior.xy[0])
            y = list(poly.exterior.xy[1])
            fig.add_trace(
                go.Scatter(
                    x=x,
                    y=y,
                    mode="lines",
                    fill="toself",
                    line=dict(width=2),
                    fillcolor="rgba(255,165,0,0.25)",
                    name="AIS Collision Zone",
                    hoverinfo="skip",
                    showlegend=True,
                    opacity=0.5,
                )
            )

    # Display message if local goal point has changed
    if msg_to_display:
        fig.add_annotation(
            text=msg_to_display,
            xref="paper",
            yref="paper",
            x=0.02,
            y=0.98,
            showarrow=False,
            bgcolor="rgba(255,230,150,0.9)",
            bordercolor="rgba(0,0,0,0.2)",
            borderwidth=1,
        )

    # Update Layout
    fig.update_layout(
        xaxis_title="X (Km)",
        yaxis_title="Y (Km)",
        font=dict(color="rgb(18, 70, 139)"),
        xaxis=dict(
            range=[x_min, x_max],
            domain=[0.0, 0.98],
        ),
        yaxis=dict(range=[y_min, y_max], domain=[0.30, 1.0]),
        legend=dict(
            orientation="h",
            y=1.15,
            x=0.5,
            xanchor="center",
        ),
        showlegend=True,
        uirevision="stay",
    )

    return fig<|MERGE_RESOLUTION|>--- conflicted
+++ resolved
@@ -243,14 +243,10 @@
     app.layout = html.Div(
         style={"height": "100vh", "width": "100vw", "margin": 0, "padding": 0},
         children=[
-<<<<<<< HEAD
-            html.H2("Live Path Planning"),
-=======
             html.H2(
                 "UBC Sailbot Pathfinding",
                 style={"fontFamily": "Consolas, monospace", "color": "rgb(18, 70, 139)"},
             ),
->>>>>>> a2600c13
             dcc.Graph(id="live-graph", style={"height": "90vh", "width": "100%"}),
             dcc.Interval(id="interval-component", interval=2500, n_intervals=0),
         ],
@@ -447,14 +443,10 @@
         arrowcolor="purple",
         standoff=2,
         text="",
-<<<<<<< HEAD
         hovertext=(
             f"<b>🌬️ Apparent Wind</b><br>"
             f"speed: {aw_mag:.2f} kmph<br>, angle: {aw_angle:.2f} deg<br>"
         ),
-=======
-        hovertext=(f"<b>🌬️ Apparent Wind</b><br>" f"speed: {aw_mag:.2f} kmph<br>"),
->>>>>>> a2600c13
         hoverlabel=dict(bgcolor="white"),
     )
 
@@ -475,14 +467,10 @@
         arrowcolor="blue",
         standoff=2,
         text="",
-<<<<<<< HEAD
         hovertext=(
             f"<b>🌬️ True Wind</b><br>"
             f"speed: {tw_mag:.2f} kmph<br>, angle: {tw_angle:.2f} deg<br>"
         ),
-=======
-        hovertext=(f"<b>🌬️ True Wind</b><br>" f"speed: {tw_mag:.2f} kmph<br>"),
->>>>>>> a2600c13
         hoverlabel=dict(bgcolor="white"),
     )
 
@@ -503,14 +491,10 @@
         arrowcolor="red",
         standoff=2,
         text="",
-<<<<<<< HEAD
         hovertext=(
             f"<b>🛶 Boat Wind</b><br>"
             f"speed: {bw_mag:.2f} kmph<br>, angle: {bw_angle:.2f} deg<br>"
         ),
-=======
-        hovertext=(f"<b>🛶 Boat Wind</b><br>" f"speed: {bw_mag:.2f} kmph<br>"),
->>>>>>> a2600c13
         hoverlabel=dict(bgcolor="white"),
     )
 
