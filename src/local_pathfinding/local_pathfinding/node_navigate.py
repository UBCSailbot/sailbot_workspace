--- conflicted
+++ resolved
@@ -5,11 +5,8 @@
 from pyproj import Geod
 from rclpy.node import Node
 
-<<<<<<< HEAD
 import local_pathfinding.coord_systems as cs
-=======
 import local_pathfinding.global_path as gp
->>>>>>> 9e78c3e3
 from local_pathfinding.local_path import LocalPath
 
 WAYPOINT_REACHED_THRESH_KM = 0.5
