"""Functions and classes for converting between coordinate systems."""

import math
from typing import List, NamedTuple

import custom_interfaces.msg as ci
from pyproj import Geod
from shapely.geometry import Point, Polygon

GEODESIC = Geod(ellps="WGS84")


class XY(NamedTuple):
    """2D Cartesian coordinate representation.

    Attributes:
        x (float): X coordinate.
        y (float): Y coordinate.
    """

    x: float
    y: float


def cartesian_to_true_bearing(cartesian: float) -> float:
    """Convert a cartesian angle to the equivalent true bearing.

    Args:
        cartesian (float): Angle where 0 is east and values increase counter-clockwise.

    Returns:
        float: Angle where 0 is north and values increase clockwise.
    """
    return (90 - cartesian + 360) % 360


def meters_to_km(meters: float) -> float:
    return meters / 1000


def km_to_meters(km: float) -> float:
    return km * 1000


<<<<<<< HEAD
def bound_to_180(angle_degrees: float) -> float:
    return ((angle_degrees + 180) % 360) - 180


def latlon_to_xy(reference: HelperLatLon, latlon: HelperLatLon) -> XY:
=======
def latlon_to_xy(reference: ci.HelperLatLon, latlon: ci.HelperLatLon) -> XY:
>>>>>>> 0f3216fd
    """Convert a geographical coordinate to a 2D Cartesian coordinate given a reference point.

    Args:
        reference (ci.HelperLatLon): Origin of the Cartesian coordinate system.
        latlon (ci.HelperLatLon): Coordinate to be converted to the Cartesian coordinate system.

    Returns:
        XY: The x and y components in km.
    """
    forward_azimuth_deg, _, distance_m = GEODESIC.inv(
        reference.longitude, reference.latitude, latlon.longitude, latlon.latitude
    )
    true_bearing = math.radians(forward_azimuth_deg)
    distance = meters_to_km(distance_m)

    return XY(
        x=distance * math.sin(true_bearing),
        y=distance * math.cos(true_bearing),
    )


def xy_to_latlon(reference: ci.HelperLatLon, xy: XY) -> ci.HelperLatLon:
    """Convert a 2D Cartesian coordinate to a geographical coordinate given a reference point.

    Args:
        reference (ci.HelperLatLon): Coordinate that is the origin of the Cartesian coordinate
                                     system.
        xy (XY): Coordinate to be converted to the geographical coordinate system.

    Returns:
        ci.HelperLatLon: The latitude and longitude in degrees.
    """
    true_bearing = math.degrees(math.atan2(xy.x, xy.y))
    distance = km_to_meters(math.hypot(*xy))
    dest_lon, dest_lat, _ = GEODESIC.fwd(
        reference.longitude, reference.latitude, true_bearing, distance
    )

    return ci.HelperLatLon(latitude=dest_lat, longitude=dest_lon)


def xy_polygon_to_latlon_polygon(reference: ci.HelperLatLon, poly: Polygon):
    """
    Transforms a polygon in XY coordinates to a rectangular polygon in lat lon coordinates.
    """
    if poly.is_empty:
        return poly

    def _xy_point_to_latlon_point(xy_point: XY) -> Point:
        latlon = xy_to_latlon(reference=reference, xy=xy_point)
        return Point(latlon.longitude, latlon.latitude)

    return Polygon(
        list(
            map(
                _xy_point_to_latlon_point,
                [XY(x=point[0], y=point[1]) for point in poly.exterior.coords],
            )
        )
    )


def latlon_polygon_list_to_xy_polygon_list(
    polygons: List[Polygon], reference: ci.HelperLatLon
) -> List[Polygon]:
    """
    Transforms a list of one or more polygons from the global lat/lon coordinate system to
    the local XY coordinate system.

    Args:
        polygons (List[Polygon]): List of polygons to be transformed.
        reference (ci.HelperLatLon): Lat and lon position of the reference point.

    Returns:
        List[Polygon]: List of transformed polygons.

    Inner Functions:
        _latlon_to_xy_point(point: ci.HelperLatLon) -> Point:
            Converts a latlon point to a 2D Cartesian point.
        _latlons_to_xy_points(poly: Polygon) -> Polygon:
            Applies the _latlon_to_point function to every point of poly
    """

    def _latlon_polygon_to_xy_polygon(poly: Polygon) -> Polygon:
        if poly.is_empty:
            return poly

        return Polygon(list(map(_latlon_point_to_xy_point, poly.exterior.coords)))

    def _latlon_point_to_xy_point(latlon_point: tuple) -> Point:
        return Point(
            *latlon_to_xy(
                reference=reference,
                # points are (lon, lat) in the land dataset
                latlon=ci.HelperLatLon(longitude=latlon_point[0], latitude=latlon_point[1]),
            )
        )

    return list(map(_latlon_polygon_to_xy_polygon, polygons))<|MERGE_RESOLUTION|>--- conflicted
+++ resolved
@@ -42,15 +42,15 @@
     return km * 1000
 
 
-<<<<<<< HEAD
 def bound_to_180(angle_degrees: float) -> float:
     return ((angle_degrees + 180) % 360) - 180
 
 
-def latlon_to_xy(reference: HelperLatLon, latlon: HelperLatLon) -> XY:
-=======
+def bound_to_180(angle_degrees: float) -> float:
+    return ((angle_degrees + 180) % 360) - 180
+
+
 def latlon_to_xy(reference: ci.HelperLatLon, latlon: ci.HelperLatLon) -> XY:
->>>>>>> 0f3216fd
     """Convert a geographical coordinate to a 2D Cartesian coordinate given a reference point.
 
     Args:
