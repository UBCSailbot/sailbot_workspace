--- conflicted
+++ resolved
@@ -58,7 +58,6 @@
     return plotly_cartesian
 
 
-<<<<<<< HEAD
 def get_path_segment_true_bearing(s1: XY, s2: XY, rad: bool = False):
     """Returns the true bearing of a straight path from s1 to s2.
 
@@ -82,7 +81,8 @@
     if rad:
         return bound_to_pi(segment_true_bearing_radians)
     return bound_to_180(math.degrees(segment_true_bearing_radians))
-=======
+
+
 def true_bearing_to_xy_vector(true_bearing_deg: float, speed_knots: float) -> XY:
     """
         Convert a true-bearing direction and scalar speed to east/north Cartesian components.
@@ -130,7 +130,6 @@
         the path visualizer.
     """
     return XY(x=speed_knots * math.sin(angle_rad), y=speed_knots * math.cos(angle_rad))
->>>>>>> 8290252c
 
 
 def meters_to_km(meters: float) -> float:
@@ -156,7 +155,6 @@
     return angle
 
 
-<<<<<<< HEAD
 def bound_to_pi(angle_radians: float) -> float:
     """Normalize an angle to the range (-pi, pi].
 
@@ -172,9 +170,6 @@
     return angle
 
 
-def calculate_heading_diff(boat_heading: float, desired_heading):
-    return abs(bound_to_180(desired_heading - boat_heading))
-=======
 def calculate_heading_diff(heading1: float, heading2: float):
     """
     calculates the difference in heading between any 2 headings
@@ -187,7 +182,6 @@
         The absolute heading difference with minimum being 0.0 and maximum being 180.0
     """
     return abs(bound_to_180(heading2 - heading1))
->>>>>>> 8290252c
 
 
 def latlon_to_xy(reference: ci.HelperLatLon, latlon: ci.HelperLatLon) -> XY:
