--- conflicted
+++ resolved
@@ -25,11 +25,8 @@
         "console_scripts": [
             "navigate = local_pathfinding.node_navigate:main",
             "mock_global_path = local_pathfinding.node_mock_global_path:main",
-<<<<<<< HEAD
             "mock_wind_sensor = local_pathfinding.mock_wind_sensor:main",
-=======
             "mock_ais_node = local_pathfinding.mock_ais_node:main",
->>>>>>> 09a5773d
         ],
     },
 )