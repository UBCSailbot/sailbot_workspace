--- conflicted
+++ resolved
@@ -1,9 +1,5 @@
-<<<<<<< HEAD
 import itertools
 import math
-=======
-"""import math
->>>>>>> 0e81ddb0
 
 import pytest
 from custom_interfaces.msg import GPS, AISShips, HelperLatLon, Path, WindSensor
