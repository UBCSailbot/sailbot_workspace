import math

import pytest
from custom_interfaces.msg import GPS, AISShips, HelperLatLon, Path, WindSensor
from rclpy.impl.rcutils_logger import RcutilsLogger

import local_pathfinding.coord_systems as coord_systems
import local_pathfinding.objectives as objectives
import local_pathfinding.ompl_path as ompl_path
from local_pathfinding.local_path import LocalPathState
from local_pathfinding.objectives import get_true_wind_direction

# Upwind downwind cost multipliers
UPWIND_MULTIPLIER = 3000.0
DOWNWIND_MULTIPLIER = 3000.0

OMPL_PATH = ompl_path.OMPLPath(
    parent_logger=RcutilsLogger(),
    max_runtime=1,
    local_path_state=LocalPathState(
        gps=GPS(),
        ais_ships=AISShips(),
        global_path=Path(
            waypoints=[
                HelperLatLon(latitude=0.0, longitude=0.0),
                HelperLatLon(latitude=1.0, longitude=1.0),
            ]
        ),
        filtered_wind_sensor=WindSensor(),
        planner="rrtstar",
    ),
)


@pytest.mark.parametrize(
    "cs1,cs2,expected",
    [
        ((0, 0), (0, 0), 0),
        ((0.5, 0.5), (0.1, 0.2), 0.5),
    ],
)
def test_get_euclidean_path_length_objective(cs1: tuple, cs2: tuple, expected: float):
    s1 = coord_systems.XY(*cs1)
    s2 = coord_systems.XY(*cs2)
    assert objectives.DistanceObjective.get_euclidean_path_length_objective(s1, s2) == expected


<<<<<<< HEAD
def test_minimum_turning_objective():
    minimum_turning_objective = objectives.MinimumTurningObjective(
        OMPL_PATH._simple_setup.getSpaceInformation(),
        OMPL_PATH._simple_setup,
        OMPL_PATH.state.heading,
    )
    assert minimum_turning_objective is not None


=======
>>>>>>> 21cf0ee1
@pytest.mark.parametrize(
    "cs1,cs2,heading_degrees,expected",
    [
        ((0, 0), (0, 0), 0.0, 0),
        ((-1, -1), (2, 1), 45.0, 11.310),
    ],
)
def test_heading_path_turn_cost(cs1: tuple, cs2: tuple, heading_degrees: float, expected: float):
    s1 = coord_systems.XY(*cs1)
    s2 = coord_systems.XY(*cs2)
    heading = math.radians(heading_degrees)

    assert objectives.MinimumTurningObjective.heading_path_turn_cost(
        s1, s2, heading
    ) == pytest.approx(expected, abs=1e-3)


@pytest.mark.parametrize(
    "cs1,cs2,wind_direction_deg,expected",
    [
        ((0, 0), (0, 0), 0.0, 0 * UPWIND_MULTIPLIER),
        ((-1, -1), (2, 1), 45.0, 3.605551275 * UPWIND_MULTIPLIER),
    ],
)
def test_wind_direction_cost(cs1: tuple, cs2: tuple, wind_direction_deg: float, expected: float):
    s1 = coord_systems.XY(*cs1)
    s2 = coord_systems.XY(*cs2)
    wind_direction = math.radians(wind_direction_deg)
    assert objectives.WindObjective.wind_direction_cost(s1, s2, wind_direction) == pytest.approx(
        expected, abs=1e-3
    )


@pytest.mark.parametrize(
    "wind_direction_deg,heading_deg,expected",
    [
        (0, 0.0, True),
        (0.0, 45.0, False),
    ],
)
def test_is_upwind(wind_direction_deg: float, heading_deg: float, expected: float):
    wind_direction = math.radians(wind_direction_deg)
    heading = math.radians(heading_deg)

    assert objectives.WindObjective.is_upwind(wind_direction, heading) == expected


@pytest.mark.parametrize(
    "wind_direction_deg,heading_deg,expected",
    [
        (0.0, 0.0, False),
        (25.0, 46.0, False),
        (0, 180, True),
        (225, 45, True),
    ],
)
def test_is_downwind(wind_direction_deg: float, heading_deg: float, expected: float):
    wind_direction = math.radians(wind_direction_deg)
    heading = math.radians(heading_deg)

    assert objectives.WindObjective.is_downwind(wind_direction, heading) == expected


@pytest.mark.parametrize(
    "afir,amid,asec,expected",
    [
        (0, 1, 2, 1),
        (0, 20, 360, 0),
        (-20, 10, 40, 1),
        (0, 30, 60, 1),
        (-170, -130, -90, 1),
        (-170, -130, 100, 0),
        (400, 410, 420, 1),
        (400, 420, 410, 0),
        (370, 0, -370, 1),
        (370, 15, -370, 0),
        (-90, 270, 450, 0),
    ],
)
def test_angle_between(afir: float, amid: float, asec: float, expected: float):
    assert (
        objectives.WindObjective.is_angle_between(
            math.radians(afir), math.radians(amid), math.radians(asec)
        )
        == expected
    )


@pytest.mark.parametrize(
    "heading,wind_direction,wind_speed,expected",
    [
        # Corners of the table
        (0, 0, 0, 0),
        (-90, 90, 37.0, 18.5),
        (0, 180, 0, 0),
        (0, 0, 37.0, 0),
        # Edges of table
        (-48, 22, 0, 0),
        (-22, 140, 0, 0),
        (63, 63, 9.3, 0),
        (-81, -81, 32.3, 0),
        # Other edge cases
        (60, -120, 10.6, 3.704347826),
        (170, -155, 37, 6.833333333),
        (-50, -152.7, 27.8, 15.844222222),
        (-170, 160, 14.4, 1.231521739),
        (0, 45, 18.5, 3.7),
        # General cases
        (-20, 40, 12.0, 2.905434783),
        (12.9, -1, 5.3, 0),
    ],
)
def test_get_sailbot_speed(
    heading: float, wind_direction: float, wind_speed: float, expected: float
):
    assert objectives.SpeedObjective.get_sailbot_speed(
        heading, wind_direction, wind_speed
    ) == pytest.approx(expected, abs=1e-7)


@pytest.mark.parametrize(
    "wind_direction_degrees,wind_speed,heading_degrees,speed,expected_direction",
    [
        (0, 0, 0, 0, 0),
        (10, 0, 10, 10, 10),
        (179, 17, 179, 9, 179),
        (180, 17, 179, 9, 179.65),
        (140, 17, 45, 9, 111.06),
        (80, 5, -70, 8, -35.74),
    ],
)
def test_get_true_wind_direction(
    wind_direction_degrees: float,
    wind_speed: float,
    heading_degrees: float,
    speed: float,
    expected_direction: float,
):
    true_wind_direction = get_true_wind_direction(
        wind_direction_degrees, wind_speed, heading_degrees, speed
    )

    # Convert radians to degrees for easier comparison
    true_wind_direction_degrees = math.degrees(true_wind_direction)

    assert true_wind_direction_degrees == pytest.approx(expected=expected_direction, abs=1e-2)<|MERGE_RESOLUTION|>--- conflicted
+++ resolved
@@ -45,7 +45,6 @@
     assert objectives.DistanceObjective.get_euclidean_path_length_objective(s1, s2) == expected
 
 
-<<<<<<< HEAD
 def test_minimum_turning_objective():
     minimum_turning_objective = objectives.MinimumTurningObjective(
         OMPL_PATH._simple_setup.getSpaceInformation(),
@@ -55,8 +54,6 @@
     assert minimum_turning_objective is not None
 
 
-=======
->>>>>>> 21cf0ee1
 @pytest.mark.parametrize(
     "cs1,cs2,heading_degrees,expected",
     [
