import math

import pytest
from custom_interfaces.msg import GPS, AISShips, HelperLatLon, Path, WindSensor
from rclpy.impl.rcutils_logger import RcutilsLogger

import local_pathfinding.coord_systems as coord_systems
import local_pathfinding.objectives as objectives
import local_pathfinding.ompl_path as ompl_path
from local_pathfinding.local_path import LocalPathState

# Upwind downwind cost multipliers
UPWIND_MULTIPLIER = 3000.0
DOWNWIND_MULTIPLIER = 3000.0

OMPL_PATH = ompl_path.OMPLPath(
    parent_logger=RcutilsLogger(),
    max_runtime=1,
    local_path_state=LocalPathState(
        gps=GPS(),
        ais_ships=AISShips(),
        global_path=Path(
            waypoints=[
                HelperLatLon(latitude=0.0, longitude=0.0),
                HelperLatLon(latitude=1.0, longitude=1.0),
            ]
        ),
        filtered_wind_sensor=WindSensor(),
        planner="rrtstar",
    ),
)


@pytest.mark.parametrize(
    "cs1,cs2,expected",
    [
        ((0, 0), (0, 0), 0),
        ((0.5, 0.5), (0.1, 0.2), 0.5),
    ],
)
def test_get_euclidean_path_length_objective(cs1: tuple, cs2: tuple, expected: float):
    s1 = coord_systems.XY(*cs1)
    s2 = coord_systems.XY(*cs2)
    assert objectives.DistanceObjective.get_euclidean_path_length_objective(s1, s2) == expected


@pytest.mark.parametrize(
    "method",
    [
        objectives.MinimumTurningMethod.GOAL_HEADING,
        objectives.MinimumTurningMethod.GOAL_PATH,
        objectives.MinimumTurningMethod.HEADING_PATH,
    ],
)
def test_minimum_turning_objective(method: objectives.MinimumTurningMethod):
    minimum_turning_objective = objectives.MinimumTurningObjective(
        OMPL_PATH._simple_setup.getSpaceInformation(),
        OMPL_PATH._simple_setup,
        OMPL_PATH.state.heading,
        method,
    )
    assert minimum_turning_objective is not None


@pytest.mark.parametrize(
    "cs1,sf,heading_degrees,expected",
    [
        ((0, 0), (0, 0), 0, 0),
        ((-1, -1), (0.1, 0.2), 45, 2.490),
    ],
)
def test_goal_heading_turn_cost(cs1: tuple, sf: tuple, heading_degrees: float, expected: float):
    s1 = coord_systems.XY(*cs1)
    goal = coord_systems.XY(*sf)
    heading = math.radians(heading_degrees)
    assert objectives.MinimumTurningObjective.goal_heading_turn_cost(
        s1, goal, heading
    ) == pytest.approx(expected, abs=1e-3)


@pytest.mark.parametrize(
    "cs1,cs2,sf,expected",
    [
        ((0, 0), (0, 0), (0, 0), 0),
        ((-1, -1), (2, 1), (0.1, 0.2), 13.799),
    ],
)
def test_goal_path_turn_cost(cs1: tuple, cs2: tuple, sf: tuple, expected: float):
    s1 = coord_systems.XY(*cs1)
    s2 = coord_systems.XY(*cs2)
    goal = coord_systems.XY(*sf)

    assert objectives.MinimumTurningObjective.goal_path_turn_cost(s1, s2, goal) == pytest.approx(
        expected, abs=1e-3
    )


@pytest.mark.parametrize(
    "cs1,cs2,heading_degrees,expected",
    [
        ((0, 0), (0, 0), 0.0, 0),
        ((-1, -1), (2, 1), 45.0, 11.310),
    ],
)
def test_heading_path_turn_cost(cs1: tuple, cs2: tuple, heading_degrees: float, expected: float):
    s1 = coord_systems.XY(*cs1)
    s2 = coord_systems.XY(*cs2)
    heading = math.radians(heading_degrees)

    assert objectives.MinimumTurningObjective.heading_path_turn_cost(
        s1, s2, heading
    ) == pytest.approx(expected, abs=1e-3)


@pytest.mark.parametrize(
    "cs1,cs2,wind_direction_deg,expected",
    [
        ((0, 0), (0, 0), 0.0, 0 * UPWIND_MULTIPLIER),
        ((-1, -1), (2, 1), 45.0, 3.605551275 * UPWIND_MULTIPLIER),
    ],
)
def test_wind_direction_cost(cs1: tuple, cs2: tuple, wind_direction_deg: float, expected: float):
    s1 = coord_systems.XY(*cs1)
    s2 = coord_systems.XY(*cs2)
    wind_direction = math.radians(wind_direction_deg)
    assert objectives.WindObjective.wind_direction_cost(s1, s2, wind_direction) == pytest.approx(
        expected, abs=1e-3
    )


@pytest.mark.parametrize(
    "wind_direction_deg,heading_deg,expected",
    [
        (0, 0.0, True),
        (0.0, 45.0, False),
    ],
)
def test_is_upwind(wind_direction_deg: float, heading_deg: float, expected: float):
    wind_direction = math.radians(wind_direction_deg)
    heading = math.radians(heading_deg)

    assert objectives.WindObjective.is_upwind(wind_direction, heading) == expected


@pytest.mark.parametrize(
    "wind_direction_deg,heading_deg,expected",
    [
        (0.0, 0.0, False),
        (25.0, 46.0, False),
        (0, 180, True),
        (225, 45, True),
    ],
)
def test_is_downwind(wind_direction_deg: float, heading_deg: float, expected: float):
    wind_direction = math.radians(wind_direction_deg)
    heading = math.radians(heading_deg)

    assert objectives.WindObjective.is_downwind(wind_direction, heading) == expected


@pytest.mark.parametrize(
    "afir,amid,asec,expected",
    [
        (0, 1, 2, 1),
        (0, 20, 360, 0),
        (-20, 10, 40, 1),
        (0, 30, 60, 1),
        (-170, -130, -90, 1),
        (-170, -130, 100, 0),
        (400, 410, 420, 1),
        (400, 420, 410, 0),
        (370, 0, -370, 1),
        (370, 15, -370, 0),
        (-90, 270, 450, 0),
    ],
)
def test_angle_between(afir: float, amid: float, asec: float, expected: float):
    assert (
        objectives.WindObjective.is_angle_between(
            math.radians(afir), math.radians(amid), math.radians(asec)
        )
        == expected
    )


@pytest.mark.parametrize(
    "heading,wind_direction,wind_speed,expected",
    [
        # Corners of the table
        (0, 0, 0, 0),
        (-90, 90, 37.0, 18.5),
        (0, 180, 0, 0),
        (0, 0, 37.0, 0),
        # Edges of table
        (-48, 22, 0, 0),
        (-22, 140, 0, 0),
        (63, 63, 9.3, 0),
        (-81, -81, 32.3, 0),
        # Other edge cases
        (60, -120, 10.6, 3.704347826),
        (170, -155, 37, 6.833333333),
        (-50, -152.7, 27.8, 15.844222222),
        (-170, 160, 14.4, 1.231521739),
        (0, 45, 18.5, 3.7),
        # General cases
        (-20, 40, 12.0, 2.905434783),
        (12.9, -1, 5.3, 0),
    ],
)
def test_get_sailbot_speed(
    heading: float, wind_direction: float, wind_speed: float, expected: float
):
    assert objectives.SpeedObjective.get_sailbot_speed(
        heading, wind_direction, wind_speed
<<<<<<< HEAD
    ) == pytest.approx(expected, abs=1e-7)
=======
    ) == pytest.approx(expected, abs=1e-7)


@pytest.mark.parametrize(
    "wind_direction_degrees,wind_speed,heading_degrees,speed,expected_direction",
    [
        (0, 0, 0, 0, 0),
        (10, 0, 10, 10, 10),
        (179, 17, 179, 9, 179),
        (180, 17, 179, 9, 179.65),
        (140, 17, 45, 9, 111.06)
    ]
)
def test_get_true_wind_direction(
    wind_direction_degrees: float,
    wind_speed: float,
    heading_degrees: float,
    speed: float,
    expected_direction: float
):
    wind_obj = objectives.WindObjective(
        OMPL_PATH._simple_setup.getSpaceInformation(),
        wind_direction_degrees,
        wind_speed,
        heading_degrees,
        speed
    )

    true_wind_direction = wind_obj.get_true_wind_direction(
        wind_direction_degrees, wind_speed, heading_degrees, speed
    )

    # Convert radians to degrees for easier comparison
    true_wind_direction_degrees = math.degrees(true_wind_direction)

    assert true_wind_direction_degrees == pytest.approx(expected=expected_direction, abs=1e-2)
>>>>>>> 53195b20
<|MERGE_RESOLUTION|>--- conflicted
+++ resolved
@@ -212,9 +212,6 @@
 ):
     assert objectives.SpeedObjective.get_sailbot_speed(
         heading, wind_direction, wind_speed
-<<<<<<< HEAD
-    ) == pytest.approx(expected, abs=1e-7)
-=======
     ) == pytest.approx(expected, abs=1e-7)
 
 
@@ -250,5 +247,4 @@
     # Convert radians to degrees for easier comparison
     true_wind_direction_degrees = math.degrees(true_wind_direction)
 
-    assert true_wind_direction_degrees == pytest.approx(expected=expected_direction, abs=1e-2)
->>>>>>> 53195b20
+    assert true_wind_direction_degrees == pytest.approx(expected=expected_direction, abs=1e-2)