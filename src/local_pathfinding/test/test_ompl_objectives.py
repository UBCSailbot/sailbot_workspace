--- conflicted
+++ resolved
@@ -8,18 +8,10 @@
 import local_pathfinding.ompl_objectives as objectives
 import local_pathfinding.ompl_path as ompl_path
 from local_pathfinding.local_path import LocalPathState
-<<<<<<< HEAD
 from local_pathfinding.ompl_objectives import (
     create_buffer_around_position,
     get_true_wind,
 )
-=======
-
-
-# Upwind downwind cost multipliers
-UPWIND_MULTIPLIER = 3000.0
-DOWNWIND_MULTIPLIER = 3000.0
->>>>>>> b48f81d9
 
 OMPL_PATH = ompl_path.OMPLPath(
     parent_logger=RcutilsLogger(),
@@ -122,7 +114,6 @@
 ):
     assert objectives.SpeedObjective.get_sailbot_speed(
         heading, wind_direction, wind_speed
-<<<<<<< HEAD
     ) == pytest.approx(expected, abs=1e-7)
 
 
@@ -179,7 +170,4 @@
     assert space.bounds == pytest.approx(
         expected_bounds, abs=box_buffer_size
     ), "Bounds should match expected"
-    assert space.contains(Point(position.x, position.y)), "Space should contain center point"
-=======
-    ) == pytest.approx(expected, abs=1e-7)
->>>>>>> b48f81d9
+    assert space.contains(Point(position.x, position.y)), "Space should contain center point"