#include <curl/curl.h>
#include <gtest/gtest.h>

#include <array>
#include <boost/asio/io_context.hpp>
#include <boost/asio/ip/address.hpp>
#include <boost/beast/http/status.hpp>
#include <boost/property_tree/json_parser.hpp>  //JSON parser
#include <boost/property_tree/ptree.hpp>
#include <chrono>
#include <cstddef>
#include <cstdint>
#include <iostream>
#include <random>
#include <span>
#include <string>
#include <thread>

#include "cmn_hdrs/shared_constants.h"
#include "remote_transceiver.h"
#include "sailbot_db.h"
#include "sensors.pb.h"
#include "util_db.h"
#include "waypoint.pb.h"

using Polaris::GlobalPath;
using Polaris::Sensors;
using remote_transceiver::HTTPServer;
using remote_transceiver::Listener;
using remote_transceiver::TESTING_HOST;
using remote_transceiver::TESTING_PORT;
namespace http_client = remote_transceiver::http_client;

static const std::string  test_db_name = "test";
static std::random_device g_rd         = std::random_device();  // random number sampler
static uint32_t           g_rand_seed  = g_rd();                // seed used for random number generation
static std::mt19937       g_mt(g_rand_seed);                    // initialize random number generator with seed
static UtilDB             g_test_db(test_db_name, MONGODB_CONN_STR, std::make_shared<std::mt19937>(g_mt));

class TestRemoteTransceiver : public ::testing::Test
{
protected:
    static constexpr int NUM_THREADS = 4;
    // Need to wait after receiving an HTTP response from the server
    static constexpr auto WAIT_AFTER_RES = std::chrono::milliseconds(200);

    // Network objects that are shared amongst all HTTP test suites
    static bio::io_context          io_;
    static std::vector<std::thread> io_threads_;
    static SailbotDB                server_db_;
    static bio::ip::address         addr_;

    static void SetUpTestSuite()
    {
        std::make_shared<remote_transceiver::Listener>(
          TestRemoteTransceiver::io_, tcp::endpoint{TestRemoteTransceiver::addr_, TESTING_PORT},
          std::move(TestRemoteTransceiver::server_db_))
          ->run();

        for (std::thread & io_thread : io_threads_) {
            io_thread = std::thread([]() { io_.run(); });
        }
    }

    static void TearDownTestSuite()
    {
        io_.stop();
        for (std::thread & io_thread : io_threads_) {
            io_thread.join();
        }
    }

    TestRemoteTransceiver() { g_test_db.cleanDB(); }

    static size_t WriteCallback(void * contents, size_t size, size_t nmemb, void * userp)
    {
        (static_cast<std::string *>(userp))->append(static_cast<char *>(contents), size * nmemb);
        return size * nmemb;
    }

    ~TestRemoteTransceiver() override {}
};

// Initialize static objects
bio::io_context  TestRemoteTransceiver::io_{TestRemoteTransceiver::NUM_THREADS};
std::vector      TestRemoteTransceiver::io_threads_ = std::vector<std::thread>(NUM_THREADS);
SailbotDB        TestRemoteTransceiver::server_db_  = SailbotDB(test_db_name, MONGODB_CONN_STR);
bio::ip::address TestRemoteTransceiver::addr_       = bio::ip::make_address(TESTING_HOST);

/**
 * @brief Test HTTP GET request sending and handling. Currently just retrieves a placeholder string.
 *
 */
TEST_F(TestRemoteTransceiver, TestGet)
{
    auto [status, result] =
      http_client::get({TESTING_HOST, std::to_string(TESTING_PORT), remote_transceiver::targets::ROOT});
    EXPECT_EQ(status, http::status::ok);
    EXPECT_EQ(result, "PLACEHOLDER\r\n");
}

/**
 * @brief Create a formatted string that matches the body of POST requests from Iridium
 *        https://docs.rockblock.rock7.com/reference/receiving-mo-messages-via-http-webhook
 *
 * @param params Params structure
 * @return formatted request body
 */

std::string createPostBody(remote_transceiver::MOMsgParams::Params params);

std::string createSensorPostBody(remote_transceiver::MOMsgParams::Params params)

{
    std::ostringstream s;
    s << "imei=" << params.imei_ << "&serial=" << params.serial_ << "&momsn=" << params.momsn_
      << "&transmit_time=" << params.transmit_time_ << "&iridium_latitude=" << params.lat_
      << "&iridium_longitude=" << params.lon_ << "&iridium_cep=" << params.cep_ << "&data=" << params.data_;
    return s.str();
}

/**
 * @brief Test that we can POST sensor data to the server
 *
 */
TEST_F(TestRemoteTransceiver, TestPostSensors)
{
    SCOPED_TRACE("Seed: " + std::to_string(g_rand_seed));  // Print seed on any failure
    auto [rand_sensors, rand_info] = g_test_db.genRandData(UtilDB::getTimestamp());

    std::string rand_sensors_str;
    ASSERT_TRUE(rand_sensors.SerializeToString(&rand_sensors_str));
    Polaris::Sensors test;
    test.ParseFromString(rand_sensors_str);
    // This query is comprised entirely of arbitrary values exccept for .data_
    std::string query = createSensorPostBody(
      {.imei_          = 0,
       .serial_        = 0,
       .momsn_         = 1,
       .transmit_time_ = rand_info.timestamp_,
       .lat_           = rand_info.lat_,
       .lon_           = rand_info.lon_,
       .cep_           = rand_info.cep_,
       .data_          = rand_sensors_str});
    http::status status = http_client::post(
      {TESTING_HOST, std::to_string(TESTING_PORT), remote_transceiver::targets::SENSORS},
      "application/x-www-form-urlencoded", query);

    EXPECT_EQ(status, http::status::ok);
    std::this_thread::sleep_for(WAIT_AFTER_RES);

    std::array<Sensors, 1>                expected_sensors = {rand_sensors};
    std::array<SailbotDB::RcvdMsgInfo, 1> expected_info    = {rand_info};
    EXPECT_TRUE(g_test_db.verifyDBWrite(expected_sensors, expected_info));
}

/**
 * @brief Test that the server can multiple POST sensor requests at once
 *
 */
TEST_F(TestRemoteTransceiver, TestPostSensorsMult)
{
    SCOPED_TRACE("Seed: " + std::to_string(g_rand_seed));  // Print seed on any failure

    constexpr int                          NUM_REQS = 50;  // Keep this number under 60 to simplify timestamp logic
    std::array<std::string, NUM_REQS>      queries;
    std::array<std::thread, NUM_REQS>      req_threads;
    std::array<http::status, NUM_REQS>     res_statuses;
    std::array<Polaris::Sensors, NUM_REQS> expected_sensors;
    std::array<SailbotDB::RcvdMsgInfo, NUM_REQS> expected_info;

    std::tm tm = UtilDB::getTimestamp();
    // Prepare all queries
    for (int i = 0; i < NUM_REQS; i++) {
        // Timestamps are only granular to the second, so if we want to maintain document ordering by time
        // without adding a lot of 1 second delays, then the time must be modified
        tm.tm_sec                      = i;
        auto [rand_sensors, rand_info] = g_test_db.genRandData(tm);
        expected_sensors[i]            = rand_sensors;
        expected_info[i]               = rand_info;
        std::string rand_sensors_str;
        ASSERT_TRUE(rand_sensors.SerializeToString(&rand_sensors_str));
        Polaris::Sensors test;
        test.ParseFromString(rand_sensors_str);
        // This query is comprised entirely of arbitrary values exccept for .data_
        queries[i] = createSensorPostBody(
          {.imei_          = 0,
           .serial_        = 0,
           .momsn_         = 1,
           .transmit_time_ = rand_info.timestamp_,
           .lat_           = rand_info.lat_,
           .lon_           = rand_info.lon_,
           .cep_           = rand_info.cep_,
           .data_          = rand_sensors_str});
    }

    // Send all requests at once
    for (int i = 0; i < NUM_REQS; i++) {
        req_threads[i] = std::thread([&queries, &res_statuses, i]() {
            std::string query = queries[i];
            res_statuses[i]   = http_client::post(
                {TESTING_HOST, std::to_string(TESTING_PORT), remote_transceiver::targets::SENSORS},
                "application/x-www-form-urlencoded", query);
        });
    }

    // Wait for all requests to finish
    for (int i = 0; i < NUM_REQS; i++) {
        req_threads[i].join();
        EXPECT_EQ(res_statuses[i], http::status::ok);
    }
    std::this_thread::sleep_for(WAIT_AFTER_RES);

    // Check that DB is updated properly for all requests
    EXPECT_TRUE(g_test_db.verifyDBWrite(expected_sensors, expected_info));
}

<<<<<<< HEAD
/**
 * @brief Test that we can POST global path data
 *
 */
TEST_F(TestRemoteTransceiver, TestGlobalPath)
{
    SCOPED_TRACE("Seed: " + std::to_string(g_rand_seed));  // Print seed on any failure
    auto [rand_global_path, rand_global_path_timestamp] = g_test_db.genGlobalData(UtilDB::getTimestamp());

    std::string rand_global_path_str;
    ASSERT_TRUE(rand_global_path.SerializeToString(&rand_global_path_str));
    Polaris::GlobalPath test;
    test.ParseFromString(rand_global_path_str);
    // This query is comprised entirely of arbitrary values exccept for .data_
    //Configure for global path

    boost::property_tree::ptree global_path_json;
    boost::property_tree::ptree waypoints_arr;

    for (const auto & waypoint : rand_global_path.waypoints()) {
        boost::property_tree::ptree waypoint_node;
        waypoint_node.put("latitude", waypoint.latitude());
        waypoint_node.put("longitude", waypoint.longitude());

        waypoints_arr.push_back(std::make_pair("", waypoint_node));
    }

    global_path_json.add_child("waypoints", waypoints_arr);
    global_path_json.put("timestamp", rand_global_path_timestamp);

    std::stringstream global_path_ss;
    boost::property_tree::json_parser::write_json(global_path_ss, global_path_json);

    http::status status = http_client::post(
      {TESTING_HOST, std::to_string(TESTING_PORT), remote_transceiver::targets::GLOBAL_PATH},
      "application/x-www-form-urlencoded", global_path_ss.str());  //change url as per global path specs

    EXPECT_EQ(status, http::status::ok);
    std::this_thread::sleep_for(WAIT_AFTER_RES);

    http::response<http::dynamic_body> response_body = http_client::post_response_body(
      {TESTING_HOST, std::to_string(TESTING_PORT), remote_transceiver::targets::GLOBAL_PATH},
      "application/x-www-form-urlencoded", global_path_ss.str());  //change url as per global path specs

    std::string                 response_body_str = boost::beast::buffers_to_string(response_body.body().data());
    std::stringstream           ss(response_body_str);
    boost::property_tree::ptree pt;
    boost::property_tree::read_json(ss, pt);
    std::string response = pt.get<std::string>("response");
    uint8_t     error    = pt.get<int>("error");

    std::array<std::string, 1> expected_response              = {response};
    std::array<uint8_t, 1>     expected_error                 = {error};
    std::array<GlobalPath, 1>  expected_global_path           = {rand_global_path};
    std::array<std::string, 1> expected_global_path_timestamp = {rand_global_path_timestamp};

    EXPECT_TRUE(g_test_db.verifyDBWrite_GlobalPath(expected_global_path, expected_global_path_timestamp));
    EXPECT_TRUE(
      g_test_db.verifyDBWrite_IridiumResponse(expected_response, expected_error, expected_global_path_timestamp));
=======
TEST_F(TestRemoteTransceiver, rockblockWebServerExample)
{
    CURL *      curl;
    CURLcode    res;
    std::string readBuffer;

    curl_global_init(CURL_GLOBAL_DEFAULT);
    curl = curl_easy_init();

    if (curl != nullptr) {
        curl_easy_setopt(curl, CURLOPT_URL, "http://localhost:8100/?data=B&imei=300434065264590&username=myuser");

        curl_easy_setopt(curl, CURLOPT_CUSTOMREQUEST, "POST");

        curl_easy_setopt(curl, CURLOPT_WRITEFUNCTION, WriteCallback);

        curl_easy_setopt(curl, CURLOPT_WRITEDATA, &readBuffer);

        res = curl_easy_perform(curl);

        if (res != CURLE_OK) {
            std::cerr << "curl_easy_perform() failed: " << curl_easy_strerror(res) << std::endl;
        } else {
            std::cout << "Response data: " << readBuffer << std::endl;
            EXPECT_EQ("FAILED,11,No RockBLOCK with this IMEI found on your account", readBuffer);
        }

        curl_easy_cleanup(curl);
    }

    curl_global_cleanup();
>>>>>>> d44f9a7b
}<|MERGE_RESOLUTION|>--- conflicted
+++ resolved
@@ -215,7 +215,39 @@
     EXPECT_TRUE(g_test_db.verifyDBWrite(expected_sensors, expected_info));
 }
 
-<<<<<<< HEAD
+TEST_F(TestRemoteTransceiver, rockblockWebServerExample)
+{
+    CURL *      curl;
+    CURLcode    res;
+    std::string readBuffer;
+
+    curl_global_init(CURL_GLOBAL_DEFAULT);
+    curl = curl_easy_init();
+
+    if (curl != nullptr) {
+        curl_easy_setopt(curl, CURLOPT_URL, "http://localhost:8100/?data=B&imei=300434065264590&username=myuser");
+
+        curl_easy_setopt(curl, CURLOPT_CUSTOMREQUEST, "POST");
+
+        curl_easy_setopt(curl, CURLOPT_WRITEFUNCTION, WriteCallback);
+
+        curl_easy_setopt(curl, CURLOPT_WRITEDATA, &readBuffer);
+
+        res = curl_easy_perform(curl);
+
+        if (res != CURLE_OK) {
+            std::cerr << "curl_easy_perform() failed: " << curl_easy_strerror(res) << std::endl;
+        } else {
+            std::cout << "Response data: " << readBuffer << std::endl;
+            EXPECT_EQ("FAILED,11,No RockBLOCK with this IMEI found on your account", readBuffer);
+        }
+
+        curl_easy_cleanup(curl);
+    }
+
+    curl_global_cleanup();
+}
+
 /**
  * @brief Test that we can POST global path data
  *
@@ -275,37 +307,4 @@
     EXPECT_TRUE(g_test_db.verifyDBWrite_GlobalPath(expected_global_path, expected_global_path_timestamp));
     EXPECT_TRUE(
       g_test_db.verifyDBWrite_IridiumResponse(expected_response, expected_error, expected_global_path_timestamp));
-=======
-TEST_F(TestRemoteTransceiver, rockblockWebServerExample)
-{
-    CURL *      curl;
-    CURLcode    res;
-    std::string readBuffer;
-
-    curl_global_init(CURL_GLOBAL_DEFAULT);
-    curl = curl_easy_init();
-
-    if (curl != nullptr) {
-        curl_easy_setopt(curl, CURLOPT_URL, "http://localhost:8100/?data=B&imei=300434065264590&username=myuser");
-
-        curl_easy_setopt(curl, CURLOPT_CUSTOMREQUEST, "POST");
-
-        curl_easy_setopt(curl, CURLOPT_WRITEFUNCTION, WriteCallback);
-
-        curl_easy_setopt(curl, CURLOPT_WRITEDATA, &readBuffer);
-
-        res = curl_easy_perform(curl);
-
-        if (res != CURLE_OK) {
-            std::cerr << "curl_easy_perform() failed: " << curl_easy_strerror(res) << std::endl;
-        } else {
-            std::cout << "Response data: " << readBuffer << std::endl;
-            EXPECT_EQ("FAILED,11,No RockBLOCK with this IMEI found on your account", readBuffer);
-        }
-
-        curl_easy_cleanup(curl);
-    }
-
-    curl_global_cleanup();
->>>>>>> d44f9a7b
 }