--- conflicted
+++ resolved
@@ -64,6 +64,7 @@
 
             ais_pub_          = this->create_publisher<msg::AISShips>(ros_topics::AIS_SHIPS, QUEUE_SIZE);
             batteries_pub_    = this->create_publisher<msg::HelperBattery>(ros_topics::BATTERIES, QUEUE_SIZE);
+            batteries_pub_    = this->create_publisher<msg::HelperBattery>(ros_topics::BATTERIES, QUEUE_SIZE);
             gps_pub_          = this->create_publisher<msg::GPS>(ros_topics::GPS, QUEUE_SIZE);
             wind_sensors_pub_ = this->create_publisher<msg::WindSensors>(ros_topics::WIND_SENSORS, QUEUE_SIZE);
             filtered_wind_sensor_pub_ =
@@ -80,12 +81,6 @@
                std::make_pair(CanId::SAIL_WIND, std::function<void(const CanFrame &)>([this](const CanFrame & frame) {
                                   publishWindSensor(frame);
                               })),
-<<<<<<< HEAD
-=======
-               std::make_pair(CanId::DATA_WIND, std::function<void(const CanFrame &)>([this](const CanFrame & frame) {
-                                  publishWindSensor(frame);
-                              })),
->>>>>>> 058ebe4e
                std::make_pair(
                  CanId::GENERIC_SENSOR_START,
                  std::function<void(const CanFrame &)>([this](const CanFrame & frame) { publishGeneric(frame); })),
