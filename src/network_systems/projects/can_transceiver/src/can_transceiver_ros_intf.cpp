--- conflicted
+++ resolved
@@ -185,20 +185,8 @@
      */
     void publishBattery(const CanFrame & battery_frame)
     {
-<<<<<<< HEAD
         CAN_FP::Battery      bat(battery_frame);
         msg::HelperBattery & bat_msg = batteries_;
-=======
-        CAN_FP::Battery bat(battery_frame);
-        size_t          idx;
-        for (size_t i = 0;; i++) {  // idx WILL be in range (can_frame_parser constructors guarantee this)
-            if (bat.id_ == CAN_FP::Battery::BATTERY_IDS[i]) {
-                idx = i;
-                break;
-            }
-        }
-        msg::HelperBattery & bat_msg = batteries_.batteries[idx];
->>>>>>> 638a597a
         bat_msg                      = bat.toRosMsg();
         batteries_pub_->publish(batteries_);
         // Voltage < 10V means low power mode
