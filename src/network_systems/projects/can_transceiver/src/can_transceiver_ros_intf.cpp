--- conflicted
+++ resolved
@@ -535,11 +535,7 @@
     void subDesiredHeadingCb(msg::DesiredHeading desired_heading)
     {
         desired_heading_ = desired_heading;
-<<<<<<< HEAD
-        // try {
-=======
-        try {
->>>>>>> 2d499647
+        try {
             auto desired_heading_frame = CAN_FP::DesiredHeading(desired_heading_, CanId::MAIN_HEADING);
             can_trns_->send(desired_heading_frame.toLinuxCan());
             RCLCPP_INFO(
