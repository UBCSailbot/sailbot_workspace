--- conflicted
+++ resolved
@@ -26,11 +26,7 @@
 class CanTransceiverIntf : public rclcpp::Node
 {
 public:
-<<<<<<< HEAD
-    CanTransceiverIntf() : Node("can_transceiver_node")
-=======
     CanTransceiverIntf() : NetNode(ros_nodes::CAN_TRANSCEIVER)
->>>>>>> 89a6b6c3
     {
         this->declare_parameter("enabled", true);
 
