#include <chrono>
#include <custom_interfaces/msg/ais_ships.hpp>
#include <custom_interfaces/msg/batteries.hpp>
#include <custom_interfaces/msg/can_sim_to_boat_sim.hpp>
#include <custom_interfaces/msg/desired_heading.hpp>
#include <custom_interfaces/msg/generic_sensors.hpp>
#include <custom_interfaces/msg/gps.hpp>
#include <custom_interfaces/msg/wind_sensors.hpp>
#include <rclcpp/publisher.hpp>
#include <rclcpp/rclcpp.hpp>
#include <rclcpp/subscription.hpp>
#include <rclcpp/timer.hpp>

#include "can_frame_parser.h"
#include "can_transceiver.h"
#include "cmn_hdrs/ros_info.h"
#include "cmn_hdrs/shared_constants.h"
#include "net_node.h"

constexpr int  QUEUE_SIZE     = 10;  // Arbitrary number
constexpr auto TIMER_INTERVAL = std::chrono::milliseconds(500);

namespace msg = custom_interfaces::msg;
using CAN_FP::CanFrame;
using CAN_FP::CanId;

class CanTransceiverIntf : public NetNode
{
public:
    CanTransceiverIntf() : NetNode(ros_nodes::CAN_TRANSCEIVER)
    {
        this->declare_parameter("enabled", true);

        if (!this->get_parameter("enabled").as_bool()) {
            RCLCPP_INFO(this->get_logger(), "CAN Transceiver is DISABLED");
        } else {
            this->declare_parameter("mode", rclcpp::PARAMETER_STRING);

            rclcpp::Parameter mode_param = this->get_parameter("mode");
            std::string       mode       = mode_param.as_string();

            if (mode == SYSTEM_MODE::PROD) {
                RCLCPP_INFO(this->get_logger(), "Running CAN Transceiver in production mode");
                try {
                    can_trns_ = std::make_unique<CanTransceiver>();
                } catch (std::runtime_error err) {
                    RCLCPP_ERROR(this->get_logger(), "%s", err.what());
                    throw err;
                }
            } else if (mode == SYSTEM_MODE::DEV) {
                RCLCPP_INFO(this->get_logger(), "Running CAN Transceiver in development mode with CAN Sim Intf");
                try {
                    sim_intf_fd_ = mockCanFd("/tmp/CanSimIntfXXXXXX");
                    can_trns_    = std::make_unique<CanTransceiver>(sim_intf_fd_);
                } catch (std::runtime_error err) {
                    RCLCPP_ERROR(this->get_logger(), "%s", err.what());
                    throw err;
                }
            } else {
                std::string msg = "Error, invalid system mode" + mode;
                RCLCPP_ERROR(this->get_logger(), "%s", msg.c_str());
                throw std::runtime_error(msg);
            }

            ais_pub_          = this->create_publisher<msg::AISShips>(ros_topics::AIS_SHIPS, QUEUE_SIZE);
            batteries_pub_    = this->create_publisher<msg::HelperBattery>(ros_topics::BATTERIES, QUEUE_SIZE);
            gps_pub_          = this->create_publisher<msg::GPS>(ros_topics::GPS, QUEUE_SIZE);
            wind_sensors_pub_ = this->create_publisher<msg::WindSensors>(ros_topics::WIND_SENSORS, QUEUE_SIZE);
            filtered_wind_sensor_pub_ =
              this->create_publisher<msg::WindSensor>(ros_topics::FILTERED_WIND_SENSOR, QUEUE_SIZE);
            generic_sensors_pub_ = this->create_publisher<msg::GenericSensors>(ros_topics::DATA_SENSORS, QUEUE_SIZE);
            rudder_pub_          = this->create_publisher<msg::HelperHeading>(ros_topics::RUDDER, QUEUE_SIZE);
            temp_sensors_pub_    = this->create_publisher<msg::TempSensors>(ros_topics::TEMP_SENSORS, QUEUE_SIZE);
            ph_sensors_pub_      = this->create_publisher<msg::PhSensors>(ros_topics::PH_SENSORS, QUEUE_SIZE);
            salinity_sensors_pub_ =
              this->create_publisher<msg::SalinitySensors>(ros_topics::SALINITY_SENSORS, QUEUE_SIZE);
            pressure_sensors_pub_ =
              this->create_publisher<msg::PressureSensors>(ros_topics::PRESSURE_SENSORS, QUEUE_SIZE);

            std::vector<std::pair<CanId, std::function<void(const CanFrame &)>>> canCbs = {
              std::make_pair(
                CanId::BMS_DATA_FRAME,
                std::function<void(const CanFrame &)>([this](const CanFrame & frame) { publishBattery(frame); })),
              std::make_pair(
                CanId::PATH_GPS_DATA_FRAME,
                std::function<void(const CanFrame &)>([this](const CanFrame & frame) { publishGPS(frame); })),
              std::make_pair(
                CanId::RUDDER_DATA_FRAME,
                std::function<void(const CanFrame &)>([this](const CanFrame & frame) { publishRudder(frame); })),
              std::make_pair(CanId::SAIL_WIND, std::function<void(const CanFrame &)>([this](const CanFrame & frame) {
                                 publishWindSensor(frame);
                             })),
              std::make_pair(
                CanId::GENERIC_SENSOR_START,
                std::function<void(const CanFrame &)>([this](const CanFrame & frame) { publishGeneric(frame); })),
              std::make_pair(CanId::SAIL_AIS, std::function<void(const CanFrame &)>([this](const CanFrame & frame) {
                                 publishAIS(frame);
                             }))};

            auto append = [&](auto && v) { canCbs.insert(canCbs.end(), v.begin(), v.end()); };

            append(getCbsForRange(CanId::TEMP_SENSOR_START, CanId::TEMP_SENSOR_END, &CanTransceiverIntf::publishTemp));
            append(getCbsForRange(CanId::PH_SENSOR_START, CanId::PH_SENSOR_END, &CanTransceiverIntf::publishPh));
            append(getCbsForRange(
              CanId::SALINITY_SENSOR_START, CanId::SALINITY_SENSOR_END, &CanTransceiverIntf::publishSalinity));
            append(getCbsForRange(
              CanId::PRESSURE_SENSOR_START, CanId::PRESSURE_SENSOR_END, &CanTransceiverIntf::publishPressure));

            can_trns_->registerCanCbs(canCbs);

            sail_cmd_sub_ = this->create_subscription<msg::SailCmd>(
              ros_topics::SAIL_CMD, QUEUE_SIZE, [this](msg::SailCmd sail_cmd_) { subSailCmdCb(sail_cmd_); });
            desired_heading_sub_ = this->create_subscription<msg::DesiredHeading>(
              ros_topics::DESIRED_HEADING, QUEUE_SIZE,
              [this](msg::DesiredHeading desired_heading_) { subDesiredHeadingCb(desired_heading_); });

            if (mode == SYSTEM_MODE::DEV) {  // Initialize the CAN Sim Intf
                mock_ais_sub_ = this->create_subscription<msg::AISShips>(
                  ros_topics::MOCK_AIS_SHIPS, QUEUE_SIZE,
                  [this](msg::AISShips mock_ais_ships) { subMockAISCb(mock_ais_ships); });
                mock_gps_sub_ = this->create_subscription<msg::GPS>(
                  ros_topics::MOCK_GPS, QUEUE_SIZE, [this](msg::GPS mock_gps) { subMockGpsCb(mock_gps); });
                mock_wind_sensors_sub_ = this->create_subscription<msg::WindSensors>(
                  ros_topics::MOCK_WIND_SENSORS, QUEUE_SIZE,
                  [this](msg::WindSensors mock_wind_sensors) { subMockWindSensorsCb(mock_wind_sensors); });
                boat_sim_input_pub_ =
                  this->create_publisher<msg::CanSimToBoatSim>(ros_topics::BOAT_SIM_INPUT, QUEUE_SIZE);

                timer_ = this->create_wall_timer(TIMER_INTERVAL, [this]() {
                    //mockBatteriesCb();
                    publishBoatSimInput(boat_sim_input_msg_);
                    // Add any other necessary looping callbacks
                });
            }
        }
    }

private:
    // pointer to the CAN Transceiver implementation
    std::unique_ptr<CanTransceiver> can_trns_;

    // Universal publishers and subscribers present in both deployment and simulation
    rclcpp::Publisher<msg::AISShips>::SharedPtr          ais_pub_;
    msg::AISShips                                        ais_ships_;
    rclcpp::Publisher<msg::HelperBattery>::SharedPtr     batteries_pub_;
    msg::HelperBattery                                   batteries_;
    rclcpp::Publisher<msg::GPS>::SharedPtr               gps_pub_;
    msg::GPS                                             gps_;
    rclcpp::Publisher<msg::WindSensors>::SharedPtr       wind_sensors_pub_;
    msg::WindSensors                                     wind_sensors_;
    rclcpp::Publisher<msg::WindSensor>::SharedPtr        filtered_wind_sensor_pub_;
    msg::WindSensor                                      filtered_wind_sensor_;
    rclcpp::Publisher<msg::GenericSensors>::SharedPtr    generic_sensors_pub_;
    msg::GenericSensors                                  generic_sensors_;
    rclcpp::Subscription<msg::DesiredHeading>::SharedPtr desired_heading_sub_;
    msg::DesiredHeading                                  desired_heading_;
    rclcpp::Subscription<msg::SailCmd>::SharedPtr        sail_cmd_sub_;
    msg::SailCmd                                         sail_cmd_;
    rclcpp::Publisher<msg::HelperHeading>::SharedPtr     rudder_pub_;
    msg::HelperHeading                                   rudder_;
    rclcpp::Publisher<msg::TempSensors>::SharedPtr       temp_sensors_pub_;
    msg::TempSensors                                     temp_sensors_;
    rclcpp::Publisher<msg::PhSensors>::SharedPtr         ph_sensors_pub_;
    msg::PhSensors                                       ph_sensors_;
    rclcpp::Publisher<msg::SalinitySensors>::SharedPtr   salinity_sensors_pub_;
    msg::SalinitySensors                                 salinity_sensors_;
    rclcpp::Publisher<msg::PressureSensors>::SharedPtr   pressure_sensors_pub_;
    msg::PressureSensors                                 pressure_sensors_;

    // Simulation only publishers and subscribers
    rclcpp::Subscription<msg::AISShips>::SharedPtr     mock_ais_sub_;
    rclcpp::Subscription<msg::GPS>::SharedPtr          mock_gps_sub_;
    rclcpp::Subscription<msg::WindSensors>::SharedPtr  mock_wind_sensors_sub_;
    rclcpp::Publisher<msg::CanSimToBoatSim>::SharedPtr boat_sim_input_pub_;
    msg::CanSimToBoatSim                               boat_sim_input_msg_;

    // Timer for anything that just needs a repeatedly written value in simulation
    rclcpp::TimerBase::SharedPtr timer_;

    // Holder for AISShips before publishing
    std::vector<msg::HelperAISShip> ais_ships_holder_;
    int                             ais_ships_num_;

    // Mock CAN file descriptor for simulation
    int sim_intf_fd_;

    // Saved power mode state
    uint8_t set_pwr_mode = CAN_FP::PwrMode::POWER_MODE_NORMAL;

    std::vector<std::pair<CAN_FP::CanId, std::function<void(const CanFrame &)>>> getCbsForRange(
      CAN_FP::CanId start, CAN_FP::CanId end, void (CanTransceiverIntf::*callback)(const CanFrame &))
    {
        using underlying = std::underlying_type_t<CAN_FP::CanId>;
        std::vector<std::pair<CAN_FP::CanId, std::function<void(const CanFrame &)>>> canCbs;

        for (underlying id = static_cast<underlying>(start); id <= static_cast<underlying>(end); ++id) {
            CAN_FP::CanId canId = static_cast<CAN_FP::CanId>(id);
            canCbs.emplace_back(canId, [this, callback](const CanFrame & frame) { (this->*callback)(frame); });
        }
        return canCbs;
    }

    /**
     * @brief Publish AIS ships
     *
     */
    void publishAIS(const CanFrame & ais_frame)
    {
        try {
            CAN_FP::AISShips ais_ship(ais_frame);

            if (ais_ships_num_ == 0) {
                ais_ships_num_ = ais_ship.getNumShips();
                ais_ships_holder_.reserve(ais_ships_num_);
            }

            ais_ships_holder_[ais_ship.getShipIndex()] = ais_ship.toRosMsg();  //maybe change to pushback later

            if (ais_ships_holder_.size() == static_cast<size_t>(ais_ships_num_)) {
                ais_ships_.ships = ais_ships_holder_;
                ais_pub_->publish(ais_ships_);
                ais_ships_holder_.clear();
                ais_ships_num_ = 0;  // reset the number of ships
            }
            RCLCPP_INFO(this->get_logger(), "%s %s", getCurrentTimeString().c_str(), ais_ship.toString().c_str());
        } catch (std::out_of_range err) {
            RCLCPP_WARN(
              this->get_logger(), "%s Attempted to construct AISShips but was out of range",
              getCurrentTimeString().c_str());
            return;
        }
    }

    /**
     * @brief Publish a battery_frame
     *        Intended to be registered as a callback with the CAN Transceiver instance
     *
     * @param battery_frame battery CAN frame read from the CAN bus
     */
    void publishBattery(const CanFrame & battery_frame)
    {
        try {
            CAN_FP::Battery      bat(battery_frame);
            msg::HelperBattery & bat_msg = batteries_;
            bat_msg                      = bat.toRosMsg();
            batteries_pub_->publish(batteries_);
            // Voltage < 10V means low power mode
            // If in low power mode, power mode will only change back to normal if voltage reaches >= 12V.
            if (bat_msg.voltage < 10) {  //NOLINT(readability-magic-numbers)
                set_pwr_mode = CAN_FP::PwrMode::POWER_MODE_LOW;
            } else if (bat_msg.voltage >= 12) {  //NOLINT(readability-magic-numbers)
                set_pwr_mode = CAN_FP::PwrMode::POWER_MODE_NORMAL;
            }
            CAN_FP::PwrMode power_mode(set_pwr_mode, CAN_FP::CanId::PWR_MODE);
            can_trns_->send(power_mode.toLinuxCan());

            // Get the current time as a time_point
            auto now = std::chrono::system_clock::now();

            // Convert it to a time_t object for extracting hours and minutes
            std::time_t currentTime = std::chrono::system_clock::to_time_t(now);

            std::stringstream ss;
            ss << currentTime;

            RCLCPP_INFO(this->get_logger(), "%s %s", getCurrentTimeString().c_str(), bat.toString().c_str());
        } catch (std::out_of_range err) {
            RCLCPP_WARN(
              this->get_logger(), "%s Attempted to construct Battery but was out of range",
              getCurrentTimeString().c_str());
            return;
        }
    }

    /**
     * @brief Publish a GPS frame
     *        Intended to be registered as a callback with the CAN Transceiver instance
     *
     * @param gps_frame gps CAN frame read from the CAN bus
     */
    void publishGPS(const CanFrame & gps_frame)
    {
        try {
            CAN_FP::GPS gps(gps_frame);

            msg::GPS gps_ = gps.toRosMsg();
            gps_pub_->publish(gps_);
            RCLCPP_INFO(this->get_logger(), "%s %s", getCurrentTimeString().c_str(), gps.toString().c_str());
        } catch (std::out_of_range err) {
            RCLCPP_WARN(
              this->get_logger(), "%s Attempted to construct GPS but was out of range", getCurrentTimeString().c_str());
            return;
        }
    }

    /**
     * @brief Publish a wind sensor frame
     *
     * @param wind_sensor_frame
     */
    void publishWindSensor(const CanFrame & wind_sensor_frame)
    {
        try {
            CAN_FP::WindSensor wind_sensor(wind_sensor_frame);
            size_t             idx;
            for (size_t i = 0;; i++) {
                if ((wind_sensor.id_ == CAN_FP::WindSensor::WIND_SENSOR_IDS[i])) {
                    idx = i;
                    break;
                }
            }
            msg::WindSensor & wind_sensor_msg = wind_sensors_.wind_sensors[idx];
            wind_sensor_msg                   = wind_sensor.toRosMsg();
            wind_sensors_pub_->publish(wind_sensors_);
            publishFilteredWindSensor();
            RCLCPP_INFO(this->get_logger(), "%s %s", getCurrentTimeString().c_str(), wind_sensor.toString().c_str());
        } catch (std::out_of_range err) {
            RCLCPP_WARN(
              this->get_logger(), "%s Attempted to construct Wind Sensor but was out of range",
              getCurrentTimeString().c_str());
            return;
        }
    }

    /**
     * @brief Publish the filtered wind sensor data
     *
     */
    void publishFilteredWindSensor()
    {
        // TODO(): Currently a simple average of the two wind sensors, but we'll want something more substantial
        // with issue #271
        int32_t average_direction = 0;
        for (size_t i = 0; i < NUM_WIND_SENSORS; i++) {
            average_direction += wind_sensors_.wind_sensors[i].direction;
        }
        average_direction /= NUM_WIND_SENSORS;

        float average_speed = 0;
        for (size_t i = 0; i < NUM_WIND_SENSORS; i++) {
            average_speed += wind_sensors_.wind_sensors[i].speed.speed;
        }
        average_speed /= NUM_WIND_SENSORS;

        msg::HelperSpeed & filtered_speed = filtered_wind_sensor_.speed;
        filtered_speed.set__speed(average_speed);

        filtered_wind_sensor_.set__speed(filtered_speed);
        filtered_wind_sensor_.set__direction(static_cast<int16_t>(average_direction));

        filtered_wind_sensor_pub_->publish(filtered_wind_sensor_);
        std::stringstream ss;
        ss << "[WIND SENSOR] Speed: " << filtered_speed.speed << " Angle: " << average_direction;
        RCLCPP_INFO(this->get_logger(), "%s %s", getCurrentTimeString().c_str(), ss.str().c_str());
    }

    void publishRudder(const CanFrame & rudder_frame)
    {
        try {
            CAN_FP::RudderData rudder(rudder_frame);
            msg::HelperHeading rudder_ = rudder.toRosMsg();
            rudder_pub_->publish(rudder_);
            RCLCPP_INFO(this->get_logger(), "%s %s", getCurrentTimeString().c_str(), rudder.toString().c_str());
        } catch (std::out_of_range err) {
            RCLCPP_WARN(
              this->get_logger(), "%s Attempted to construct Rudder but was out of range",
              getCurrentTimeString().c_str());
            return;
        }
    }

    /**
     * @brief Publish a TempSensor frame
     *        Intended to be registered as a callback with the CAN Transceiver instance
     *
     * @param temp_frame temp CAN frame read from the CAN bus
     */
    void publishTemp(const CanFrame & temp_frame)
    {
        try {
            CAN_FP::TempSensor temp_sensor(temp_frame);
            size_t             length = temp_sensors_.temp_sensors.size();
            size_t             idx    = length;
            for (size_t i = 0; i < length; i++) {
                if ((temp_sensor.id_ == CAN_FP::TempSensor::TEMP_SENSOR_IDS[i])) {
                    idx = i;
                    break;
                }
            }
            if (idx == length) {
                RCLCPP_WARN(this->get_logger(), "Unknown Temp sensor ID: 0x%X", temp_frame.can_id);
                return;
            }
            msg::TempSensor & temp_sensor_msg = temp_sensors_.temp_sensors[idx];
            temp_sensor_msg                   = temp_sensor.toRosMsg();
            temp_sensors_pub_->publish(temp_sensors_);
            RCLCPP_INFO(this->get_logger(), "%s %s", getCurrentTimeString().c_str(), temp_sensor.toString().c_str());
        } catch (std::out_of_range err) {
            RCLCPP_WARN(
              this->get_logger(), "%s Attempted to construct Temp Sensor but was out of range",
              getCurrentTimeString().c_str());
            return;
        }
    }

    void publishPh(const CanFrame & ph_frame)
    {
        try {
            CAN_FP::PhSensor ph_sensor(ph_frame);
            size_t           length = ph_sensors_.ph_sensors.size();
            size_t           idx    = length;
            for (size_t i = 0; i < length; i++) {
                if ((ph_sensor.id_ == CAN_FP::PhSensor::PH_SENSOR_IDS[i])) {
                    idx = i;
                    break;
                }
            }
            if (idx == length) {
                RCLCPP_WARN(this->get_logger(), "Unknown Ph sensor ID: 0x%X", ph_frame.can_id);
                return;
            }
            msg::PhSensor & ph_sensor_msg = ph_sensors_.ph_sensors[idx];
            ph_sensor_msg                 = ph_sensor.toRosMsg();
            ph_sensors_pub_->publish(ph_sensors_);
            RCLCPP_INFO(this->get_logger(), "%s %s", getCurrentTimeString().c_str(), ph_sensor.toString().c_str());
        } catch (std::out_of_range err) {
            RCLCPP_WARN(
              this->get_logger(), "%s Attempted to construct Ph Sensor but was out of range",
              getCurrentTimeString().c_str());
            return;
        }
    }

    void publishSalinity(const CanFrame & salinity_frame)
    {
        try {
            CAN_FP::SalinitySensor salinity_sensor(salinity_frame);
            size_t                 length = salinity_sensors_.salinity_sensors.size();
            size_t                 idx    = length;
            for (size_t i = 0; i < length; i++) {
                if ((salinity_sensor.id_ == CAN_FP::SalinitySensor::SALINITY_SENSOR_IDS[i])) {
                    idx = i;
                    break;
                }
            }
            if (idx == length) {
                RCLCPP_WARN(this->get_logger(), "Unknown salinity sensor ID: 0x%X", salinity_frame.can_id);
                return;
            }
            msg::SalinitySensor & salinity_sensor_msg = salinity_sensors_.salinity_sensors[idx];
            salinity_sensor_msg                       = salinity_sensor.toRosMsg();
            salinity_sensors_pub_->publish(salinity_sensors_);
            RCLCPP_INFO(
              this->get_logger(), "%s %s", getCurrentTimeString().c_str(), salinity_sensor.toString().c_str());
        } catch (std::out_of_range err) {
            RCLCPP_WARN(
              this->get_logger(), "%s Attempted to construct Salinity Sensor but was out of range",
              getCurrentTimeString().c_str());
            return;
        }
    }

    void publishPressure(const CanFrame & pressure_frame)
    {
        try {
            CAN_FP::PressureSensor pressure_sensor(pressure_frame);
            size_t                 length = pressure_sensors_.pressure_sensors.size();
            size_t                 idx    = length;
            for (size_t i = 0; i < length; i++) {
                if ((pressure_sensor.id_ == CAN_FP::PressureSensor::PRESSURE_SENSOR_IDS[i])) {
                    idx = i;
                    break;
                }
            }
            if (idx == length) {
                RCLCPP_WARN(this->get_logger(), "Unknown pressure sensor ID: 0x%X", pressure_frame.can_id);
                return;
            }
            msg::PressureSensor & pressure_sensor_msg = pressure_sensors_.pressure_sensors[idx];
            pressure_sensor_msg                       = pressure_sensor.toRosMsg();
            pressure_sensors_pub_->publish(pressure_sensors_);
            RCLCPP_INFO(
              this->get_logger(), "%s %s", getCurrentTimeString().c_str(), pressure_sensor.toString().c_str());
        } catch (std::out_of_range err) {
            RCLCPP_WARN(
              this->get_logger(), "%s Attempted to construct Pressure Sensor but was out of range",
              getCurrentTimeString().c_str());
            return;
        }
    }

    /**
     * @brief Publish a generic sensor frame
     *
     * @param generic_frame
     */
    void publishGeneric(const CanFrame & generic_frame)
    {
        //check all generic sensors in the ROS msg for the matching id
        //assumes this sensor is in the "generic_sensors_" array of sensors, however generic sensors do not have a constructor in can_frame_parser
        size_t length = generic_sensors_.generic_sensors.size();
        size_t idx    = length;
        for (size_t i = 0; i < length; i++) {
            if (generic_frame.can_id == generic_sensors_.generic_sensors[i].id) {
                idx = i;
                break;
            }
        }

        if (idx == length) {
            RCLCPP_WARN(this->get_logger(), "Unknown generic sensor ID: 0x%X", generic_frame.can_id);
            return;
        }

        uint64_t generic_data = 0;
        std::memcpy(&generic_data, generic_frame.data, sizeof(int64_t));
        msg::HelperGenericSensor & generic_sensor_msg = generic_sensors_.generic_sensors[idx];
        generic_sensor_msg.set__data(generic_data);
        generic_sensor_msg.set__id(generic_frame.can_id);

        generic_sensors_pub_->publish(generic_sensors_);
        std::stringstream ss;
        ss << "[GENERIC SENSOR] CanID: " << generic_frame.can_id << " Data: " << generic_data;
        RCLCPP_INFO(this->get_logger(), "%s %s", getCurrentTimeString().c_str(), ss.str().c_str());
    }

    /**
     * @brief Desired heading topic callback
     *
     * @param desired_heading desired_heading received from the Desired Heading topic
     */
    void subDesiredHeadingCb(msg::DesiredHeading desired_heading)
    {
        desired_heading_           = desired_heading;
        auto desired_heading_frame = CAN_FP::DesiredHeading(desired_heading_, CanId::MAIN_TR_TAB);
        can_trns_->send(desired_heading_frame.toLinuxCan());
        RCLCPP_INFO(
          this->get_logger(), "%s %s", getCurrentTimeString().c_str(), desired_heading_frame.toString().c_str());
    }

    /**
     * @brief SailCmd subscriber callback
     *
     * @param sail_cmd_
     */
    void subSailCmdCb(const msg::SailCmd & sail_cmd_input)
    {
        sail_cmd_                = sail_cmd_input;
        auto main_trim_tab_frame = CAN_FP::MainTrimTab(sail_cmd_, CanId::MAIN_TR_TAB);
        can_trns_->send(main_trim_tab_frame.toLinuxCan());
        RCLCPP_INFO(
          this->get_logger(), "%s %s", getCurrentTimeString().c_str(), main_trim_tab_frame.toString().c_str());
    }

    // SIMULATION CALLBACKS //

    /**
     * @brief Publish the boat sim input message
     *
     * @param boat_sim_input_msg
     */
    void publishBoatSimInput(const msg::CanSimToBoatSim & boat_sim_input_msg)
    {
        boat_sim_input_pub_->publish(boat_sim_input_msg);
    }

    /**
     * @brief SailCmd subscriber callback
     *
     * @param sail_cmd_
     */
    void subSimSailCmdCb(const msg::SailCmd & sail_cmd_input)
    {
        sail_cmd_ = sail_cmd_input;
        boat_sim_input_msg_.set__sail_cmd(sail_cmd_);
        try {
            CAN_FP::MainTrimTab main_trim_tab_frame(sail_cmd_input, CanId::MAIN_TR_TAB);
            can_trns_->send(main_trim_tab_frame.toLinuxCan());
            RCLCPP_INFO(
              this->get_logger(), "%s %s", getCurrentTimeString().c_str(), main_trim_tab_frame.toString().c_str());
        } catch (std::out_of_range err) {
            RCLCPP_WARN(
              this->get_logger(), "%s Attempted to construct MainTrimTab but was out of range",
              getCurrentTimeString().c_str());
            return;
        }
    }

    /**
     * @brief Mock AIS topic callback
     *
     * @param mock_ais_ships ais_ships received from the Mock AIS topic
     */
    void subMockAISCb(msg::AISShips mock_ais_ships)
    {
        ais_ships_ = mock_ais_ships;
        ais_pub_->publish(ais_ships_);
    }
<<<<<<< HEAD
    /**
     * @brief Desired heading topic callback
     *
     * @param desired_heading desired_heading received from the Desired Heading topic
     */
    void subDesiredHeadingCb(msg::DesiredHeading desired_heading)
    {
        boat_sim_input_msg_.set__heading(desired_heading);
        try {
            CAN_FP::DesiredHeading desired_heading_frame(desired_heading, CanId::MAIN_TR_TAB);
            can_trns_->send(desired_heading_frame.toLinuxCan());
            RCLCPP_INFO(
              this->get_logger(), "%s %s", getCurrentTimeString().c_str(), desired_heading_frame.toString().c_str());
        } catch (const std::out_of_range & e) {
            RCLCPP_WARN(
              this->get_logger(), "%s Attempted to construct DesiredHeading but was out of range",
              getCurrentTimeString().c_str());
            return;
        }
    }
=======
>>>>>>> eeebf3b0

    /**
     * @brief Mock GPS topic callback
     *
     * @param mock_gps mock_gps received from the Mock GPS topic
     */
    void subMockGpsCb(msg::GPS mock_gps) { gps_ = mock_gps; }

    /**
     * @brief Mock wind sensors topic callback
     *
     * @param mock_wind_sensors mock_wind_sensors received from the Mock Wind Sensors topic
     */
    void subMockWindSensorsCb(msg::WindSensors mock_wind_sensors) { wind_sensors_ = mock_wind_sensors; }

    /**
     * @brief A mock batteries callback that just sends dummy (but valid) battery values to the simulation CAN intf
     *        Intended to be continuously invoked in a loop every once in a while
     *
     */
    void mockBatteriesCb()
    {
        msg::HelperBattery bat;
        bat.set__voltage(BATT_VOLT_UBND);
        bat.set__current(BATT_CURR_UBND);

        can_trns_->send(CAN_FP::Battery(bat, CanId::BMS_DATA_FRAME).toLinuxCan());
    }
    static std::string getCurrentTimeString()
    {
        auto        now      = rclcpp::Clock().now();
        std::time_t time_now = static_cast<std::time_t>(now.seconds());
        std::tm     time_info;
        localtime_r(&time_now, &time_info);

        std::ostringstream ss;
        ss << '[' << std::put_time(&time_info, "%Y-%m-%d %H:%M:%S") << ']';

        return ss.str();
    }
};

int main(int argc, char * argv[])
{
    bool err = false;
    rclcpp::init(argc, argv);
    try {
        std::shared_ptr<CanTransceiverIntf> node = std::make_shared<CanTransceiverIntf>();
        while (rclcpp::ok()) {
            try {
                rclcpp::spin(node);
            } catch (const std::out_of_range & e) {
                RCLCPP_WARN(node->get_logger(), "%s", e.what());
            } catch (const CAN_FP::CanIdMismatchException & e) {
                RCLCPP_WARN(node->get_logger(), "%s", e.what());
            } catch (const std::exception & e) {
                RCLCPP_ERROR(node->get_logger(), "%s", e.what());
                break;
            }
        }
    } catch (std::exception & e) {
        std::cerr << e.what() << std::endl;
        err = true;
    }
    rclcpp::shutdown();
    return err ? -1 : 0;
}<|MERGE_RESOLUTION|>--- conflicted
+++ resolved
@@ -596,29 +596,6 @@
         ais_ships_ = mock_ais_ships;
         ais_pub_->publish(ais_ships_);
     }
-<<<<<<< HEAD
-    /**
-     * @brief Desired heading topic callback
-     *
-     * @param desired_heading desired_heading received from the Desired Heading topic
-     */
-    void subDesiredHeadingCb(msg::DesiredHeading desired_heading)
-    {
-        boat_sim_input_msg_.set__heading(desired_heading);
-        try {
-            CAN_FP::DesiredHeading desired_heading_frame(desired_heading, CanId::MAIN_TR_TAB);
-            can_trns_->send(desired_heading_frame.toLinuxCan());
-            RCLCPP_INFO(
-              this->get_logger(), "%s %s", getCurrentTimeString().c_str(), desired_heading_frame.toString().c_str());
-        } catch (const std::out_of_range & e) {
-            RCLCPP_WARN(
-              this->get_logger(), "%s Attempted to construct DesiredHeading but was out of range",
-              getCurrentTimeString().c_str());
-            return;
-        }
-    }
-=======
->>>>>>> eeebf3b0
 
     /**
      * @brief Mock GPS topic callback
