--- conflicted
+++ resolved
@@ -77,19 +77,9 @@
 {
     int32_t raw_volt;
     int32_t raw_curr;
-<<<<<<< HEAD
-    int32_t raw_volt;
-    int32_t raw_curr;
 
     std::memcpy(&raw_volt, cf.data + BYTE_OFF_VOLT, sizeof(int32_t));
     std::memcpy(&raw_curr, cf.data + BYTE_OFF_CURR, sizeof(int32_t));
-    std::memcpy(&raw_volt, cf.data + BYTE_OFF_VOLT, sizeof(int32_t));
-    std::memcpy(&raw_curr, cf.data + BYTE_OFF_CURR, sizeof(int32_t));
-=======
-
-    std::memcpy(&raw_volt, cf.data + BYTE_OFF_VOLT, sizeof(int32_t));
-    std::memcpy(&raw_curr, cf.data + BYTE_OFF_CURR, sizeof(int32_t));
->>>>>>> 6633930e
 
     volt_ = static_cast<float>(raw_volt) / 100;  // NOLINT(readability-magic-numbers)
     curr_ = static_cast<float>(raw_curr) / 100;  // NOLINT(readability-magic-numbers)
@@ -116,20 +106,10 @@
 {
     int32_t raw_volt = static_cast<int32_t>(volt_ * 100);  // NOLINT(readability-magic-numbers)
     int32_t raw_curr = static_cast<int32_t>(curr_ * 100);  // NOLINT(readability-magic-numbers)
-<<<<<<< HEAD
-    int32_t raw_volt = static_cast<int32_t>(volt_ * 100);  // NOLINT(readability-magic-numbers)
-    int32_t raw_curr = static_cast<int32_t>(curr_ * 100);  // NOLINT(readability-magic-numbers)
-=======
->>>>>>> 6633930e
 
     CanFrame cf = BaseFrame::toLinuxCan();
     std::memcpy(cf.data + BYTE_OFF_VOLT, &raw_volt, sizeof(int32_t));
     std::memcpy(cf.data + BYTE_OFF_CURR, &raw_curr, sizeof(int32_t));
-<<<<<<< HEAD
-    std::memcpy(cf.data + BYTE_OFF_VOLT, &raw_volt, sizeof(int32_t));
-    std::memcpy(cf.data + BYTE_OFF_CURR, &raw_curr, sizeof(int32_t));
-=======
->>>>>>> 6633930e
 
     return cf;
 }
