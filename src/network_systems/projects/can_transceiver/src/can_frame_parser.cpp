--- conflicted
+++ resolved
@@ -77,9 +77,13 @@
 {
     int32_t raw_volt;
     int32_t raw_curr;
+    int32_t raw_volt;
+    int32_t raw_curr;
 
     std::memcpy(&raw_volt, cf.data + BYTE_OFF_VOLT, sizeof(int32_t));
     std::memcpy(&raw_curr, cf.data + BYTE_OFF_CURR, sizeof(int32_t));
+    std::memcpy(&raw_volt, cf.data + BYTE_OFF_VOLT, sizeof(int32_t));
+    std::memcpy(&raw_curr, cf.data + BYTE_OFF_CURR, sizeof(int32_t));
 
     volt_ = static_cast<float>(raw_volt) / 100;  // NOLINT(readability-magic-numbers)
     curr_ = static_cast<float>(raw_curr) / 100;  // NOLINT(readability-magic-numbers)
@@ -88,6 +92,9 @@
 }
 
 Battery::Battery(msg::HelperBattery ros_bat, CanId id)
+: BaseFrame(id, CAN_BYTE_DLEN_),
+  volt_(ros_bat.voltage),
+  curr_(ros_bat.current)
 : BaseFrame(id, CAN_BYTE_DLEN_), volt_(ros_bat.voltage), curr_(ros_bat.current)
 {
     checkBounds();
@@ -106,8 +113,12 @@
 {
     int32_t raw_volt = static_cast<int32_t>(volt_ * 100);  // NOLINT(readability-magic-numbers)
     int32_t raw_curr = static_cast<int32_t>(curr_ * 100);  // NOLINT(readability-magic-numbers)
+    int32_t raw_volt = static_cast<int32_t>(volt_ * 100);  // NOLINT(readability-magic-numbers)
+    int32_t raw_curr = static_cast<int32_t>(curr_ * 100);  // NOLINT(readability-magic-numbers)
 
     CanFrame cf = BaseFrame::toLinuxCan();
+    std::memcpy(cf.data + BYTE_OFF_VOLT, &raw_volt, sizeof(int32_t));
+    std::memcpy(cf.data + BYTE_OFF_CURR, &raw_curr, sizeof(int32_t));
     std::memcpy(cf.data + BYTE_OFF_VOLT, &raw_volt, sizeof(int32_t));
     std::memcpy(cf.data + BYTE_OFF_CURR, &raw_curr, sizeof(int32_t));
 
@@ -120,6 +131,7 @@
     ss << BaseFrame::debugStr() << "\n"
        << "Voltage (V): " << volt_ << "\n"
        << "Current (A): " << curr_ << "\n";
+    << "Current (A): " << curr_ << "\n";
     return ss.str();
 }
 
@@ -147,42 +159,52 @@
 
 // MainTrimTab START
 // MainTrimTab public START
-
-MainTrimTab::MainTrimTab(const CanFrame & cf) : MainTrimTab(static_cast<CanId>(cf.can_id))
+// MainTrimTab START
+// MainTrimTab public START
+
+MainTrimTab::MainTrimTab(const CanFrame & cf)
+: MainTrimTab(static_cast<CanId>(cf.can_id)) MainTrimTab::MainTrimTab(const CanFrame & cf)
+: MainTrimTab(static_cast<CanId>(cf.can_id))
 {
     uint32_t raw_angle;
+    uint32_t raw_angle;
 
     std::memcpy(&raw_angle, cf.data + BYTE_OFF_ANGLE, sizeof(uint32_t));
+    std::memcpy(&raw_angle, cf.data + BYTE_OFF_ANGLE, sizeof(uint32_t));
 
     angle_ = static_cast<float>(raw_angle) / 1000;  //NOLINT(readability-magic-numbers)
+    angle_ = static_cast<float>(raw_angle) / 1000;  //NOLINT(readability-magic-numbers)
 
     checkBounds();
 }
 
 MainTrimTab::MainTrimTab(msg::SailCmd ros_sail_cmd, CanId id)
+  MainTrimTab::MainTrimTab(msg::SailCmd ros_sail_cmd, CanId id)
 : BaseFrame(id, CAN_BYTE_DLEN_), angle_(ros_sail_cmd.trim_tab_angle_degrees)
 {
     checkBounds();
 }
 
-msg::SailCmd MainTrimTab::toRosMsg() const
+msg::SailCmd MainTrimTab::toRosMsg() const msg::SailCmd MainTrimTab::toRosMsg() const
 {
     msg::SailCmd msg;
     msg.set__trim_tab_angle_degrees(angle_);
     return msg;
 }
 
-CanFrame MainTrimTab::toLinuxCan() const
-{
+CanFrame MainTrimTab::toLinuxCan() const CanFrame MainTrimTab::toLinuxCan() const
+{
+    uint32_t raw_angle = static_cast<uint32_t>(angle_) * 1000;  //NOLINT(readability-magic-numbers)
     uint32_t raw_angle = static_cast<uint32_t>(angle_) * 1000;  //NOLINT(readability-magic-numbers)
 
     CanFrame cf = BaseFrame::toLinuxCan();
     std::memcpy(cf.data + BYTE_OFF_ANGLE, &raw_angle, sizeof(uint32_t));
+    std::memcpy(cf.data + BYTE_OFF_ANGLE, &raw_angle, sizeof(uint32_t));
 
     return cf;
 }
 
-std::string MainTrimTab::debugStr() const
+std::string MainTrimTab::debugStr() const std::string MainTrimTab::debugStr() const
 {
     std::stringstream ss;
     ss << BaseFrame::debugStr() << "\n"
@@ -192,591 +214,615 @@
 
 // MainTrimTab public END
 // MainTrimTab private START
+// MainTrimTab public END
+// MainTrimTab private START
 
 MainTrimTab::MainTrimTab(CanId id) : BaseFrame(std::span{TRIM_TAB_IDS}, id, CAN_BYTE_DLEN_) {}
+MainTrimTab::MainTrimTab(CanId id) : BaseFrame(std::span{TRIM_TAB_IDS}, id, CAN_BYTE_DLEN_) {}
 
 void MainTrimTab::checkBounds() const
 {
-    auto err = utils::isOutOfBounds<float>(angle_, HEADING_LBND, HEADING_UBND);
-    if (err) {
-        std::string err_msg = err.value();
-        throw std::out_of_range("Sail angle is out of bounds!\n" + debugStr() + "\n" + err_msg);
-    }
-}
-
-// MainTrimTab private END
-// MainTrimTab END
-
-// WindSensor START
-// WindSensor public START
-
-WindSensor::WindSensor(const CanFrame & cf) : WindSensor(static_cast<CanId>(cf.can_id))
-{
-    int16_t raw_wind_speed;
-    int16_t raw_wind_dir;
-
-    std::memcpy(&raw_wind_speed, cf.data + BYTE_OFF_SPEED, sizeof(int16_t));
-    std::memcpy(&raw_wind_dir, cf.data + BYTE_OFF_ANGLE, sizeof(int16_t));
-
-    // convert knots to kmph before setting value
-    wind_speed_ = static_cast<float>(raw_wind_speed * 1.852 / 10.0);  // NOLINT(readability-magic-numbers)
-    wind_angle_ = static_cast<int16_t>(raw_wind_dir);
-
-    checkBounds();
-}
-
-WindSensor::WindSensor(msg::WindSensor ros_wind_sensor, CanId id)
-: BaseFrame(id, CAN_BYTE_DLEN_), wind_angle_(ros_wind_sensor.direction), wind_speed_(ros_wind_sensor.speed.speed)
-{
-    checkBounds();
-}
-
-msg::WindSensor WindSensor::toRosMsg() const
-{
-    msg::WindSensor  msg;
-    msg::HelperSpeed speed;
-    msg.set__direction(static_cast<int16_t>(wind_angle_));
-    speed.set__speed(wind_speed_);
-    msg.set__speed(speed);
-    return msg;
-}
-
-CanFrame WindSensor::toLinuxCan() const
-{
-    // convert kmph to knots before setting value
-    int16_t raw_wind_speed = static_cast<int16_t>(wind_speed_ * 10 / 1.852);  // NOLINT(readability-magic-numbers)
-    int16_t raw_wind_dir   = static_cast<int16_t>(wind_angle_);
-
-    CanFrame cf = BaseFrame::toLinuxCan();
-    std::memcpy(cf.data + BYTE_OFF_SPEED, &raw_wind_speed, sizeof(int16_t));
-    std::memcpy(cf.data + BYTE_OFF_ANGLE, &raw_wind_dir, sizeof(int16_t));
-
-    return cf;
-}
-
-std::string WindSensor::debugStr() const
-{
-    std::stringstream ss;
-    ss << BaseFrame::debugStr() << "\n"
-       << "Wind speed (m/s): " << wind_speed_ << "\n"
-       << "Wind angle (degrees): " << wind_angle_;
-    return ss.str();
-}
-
-std::optional<CanId> WindSensor::rosIdxToCanId(size_t wind_idx)
-{
-    if (wind_idx < WIND_SENSOR_IDS.size()) {
-        return WIND_SENSOR_IDS[wind_idx];
-    }
-    return std::nullopt;
-}
-// WindSensor public END
-// WindSensor private START
-
-WindSensor::WindSensor(CanId id) : BaseFrame(std::span{WIND_SENSOR_IDS}, id, CAN_BYTE_DLEN_) {}
-
-void WindSensor::checkBounds() const
-{
-    auto err = utils::isOutOfBounds<float>(wind_angle_, WIND_DIRECTION_LBND, WIND_DIRECTION_UBND);
-    if (err) {
-        std::string err_msg = err.value();
-        throw std::out_of_range("Wind angle is out of bounds!\n" + debugStr() + "\n" + err_msg);
-    }
-    err = utils::isOutOfBounds<float>(wind_speed_, SPEED_LBND, SPEED_UBND);
-    if (err) {
-        std::string err_msg = err.value();
-        throw std::out_of_range("Wind speed is out of bounds!\n" + debugStr() + "\n" + err_msg);
-    }
-}
-
-// WindSensor private END
-// WindSensor END
-
-// GPS START
-// GPS public START
-GPS::GPS(const CanFrame & cf) : GPS(static_cast<CanId>(cf.can_id))
-{
-    int32_t raw_lat;
-    int32_t raw_lon;
-    int32_t raw_sec;
-    int8_t  raw_min;
-    int8_t  raw_hour;
-    int32_t raw_speed;
-
-    std::memcpy(&raw_lat, cf.data + BYTE_OFF_LAT, sizeof(int32_t));
-    std::memcpy(&raw_lon, cf.data + BYTE_OFF_LON, sizeof(int32_t));
-    std::memcpy(&raw_sec, cf.data + BYTE_OFF_SEC, sizeof(int32_t));
-    std::memcpy(&raw_min, cf.data + BYTE_OFF_MIN, sizeof(int8_t));
-    std::memcpy(&raw_hour, cf.data + BYTE_OFF_HOUR, sizeof(int8_t));
-    std::memcpy(&raw_speed, cf.data + BYTE_OFF_SPEED, sizeof(int32_t));
-
-    lat_   = static_cast<float>(raw_lat / 1000.0 - 90);     //NOLINT(readability-magic-numbers)
-    lon_   = static_cast<float>(raw_lon / 1000.0 - 180.0);  //NOLINT(readability-magic-numbers)
-    sec_   = static_cast<float>(raw_sec / 1000.0);          //NOLINT(readability-magic-numbers)
-    min_   = static_cast<float>(raw_min);
-    hour_  = static_cast<float>(raw_hour);
-    speed_ = static_cast<float>(raw_speed / 1000.0);  //NOLINT(readability-magic-numbers)
-
-    checkBounds();
-}
-
-GPS::GPS(msg::GPS ros_gps, CanId id)
-: BaseFrame(id, CAN_BYTE_DLEN_),
-  lat_(ros_gps.lat_lon.latitude),
-  lon_(ros_gps.lat_lon.longitude),
-  sec_(0),   // unused set to 0
-  min_(0),   // unused set to 0
-  hour_(0),  // unused set to 0
-  speed_(ros_gps.speed.speed)
-{
-    checkBounds();
-}
-
-msg::GPS GPS::toRosMsg() const
-{
-    msg::GPS           msg;
-    msg::HelperLatLon  lat_lon;
-    msg::HelperSpeed   speed;
-    msg::HelperHeading heading;
-    lat_lon.set__latitude(lat_);
-    lat_lon.set__longitude(lon_);
-    speed.set__speed(speed_);
-    heading.set__heading(0.0);  // unused set to 0
-    msg.set__lat_lon(lat_lon);
-    msg.set__heading(heading);
-    msg.set__speed(speed);
-    return msg;
-}
-
-CanFrame GPS::toLinuxCan() const
-{
-    int32_t raw_lat   = static_cast<int32_t>(std::round((lat_ + 90.0) * 1000.0));   //NOLINT(readability-magic-numbers)
-    int32_t raw_lon   = static_cast<int32_t>(std::round((lon_ + 180.0) * 1000.0));  //NOLINT(readability-magic-numbers)
-    int32_t raw_sec   = static_cast<int32_t>(sec_ * 1000);                          //NOLINT(readability-magic-numbers)
-    int8_t  raw_min   = static_cast<int8_t>(min_);
-    int8_t  raw_hour  = static_cast<int8_t>(hour_);
-    int32_t raw_speed = static_cast<int32_t>(speed_ * 1000);  //NOLINT(readability-magic-numbers)
-
-    CanFrame cf = BaseFrame::toLinuxCan();
-    std::memcpy(cf.data + BYTE_OFF_LAT, &raw_lat, sizeof(int32_t));
-    std::memcpy(cf.data + BYTE_OFF_LON, &raw_lon, sizeof(int32_t));
-    std::memcpy(cf.data + BYTE_OFF_SEC, &raw_sec, sizeof(int32_t));
-    std::memcpy(cf.data + BYTE_OFF_MIN, &raw_min, sizeof(int8_t));
-    std::memcpy(cf.data + BYTE_OFF_HOUR, &raw_hour, sizeof(int8_t));
-    std::memcpy(cf.data + BYTE_OFF_SPEED, &raw_speed, sizeof(int32_t));
-
-    return cf;
-}
-
-std::string GPS::debugStr() const
-{
-    std::stringstream ss;
-    ss << BaseFrame::debugStr() << "\n"
-       << "Latitude (decimal degrees): " << lat_ << "\n"
-       << "Longitude (decimal degrees): " << lon_ << "\n"
-       << "Seconds (sec): " << sec_ << "\n"
-       << "Minutes (min): " << min_ << "\n"
-       << "Hours (hr): " << hour_ << "\n"
-       << "Speed (km/hr): " << speed_ << "\n";
-    return ss.str();
-}
-
-//GPS public END
-//GPS private START
-
-GPS::GPS(CanId id) : BaseFrame(std::span{GPS_IDS}, id, CAN_BYTE_DLEN_) {}
-
-void GPS::checkBounds() const
-{
-    auto err = utils::isOutOfBounds<float>(lat_, LAT_LBND, LAT_UBND);
-    if (err) {
-        std::string err_msg = err.value();
-        throw std::out_of_range("Latitude angle is out of bounds!\n" + debugStr() + "\n" + err_msg);
-    }
-    err = utils::isOutOfBounds<float>(lon_, LON_LBND, LON_UBND);
-    if (err) {
-        std::string err_msg = err.value();
-        throw std::out_of_range("Longitude is out of bounds!\n" + debugStr() + "\n" + err_msg);
-    }
-    err = utils::isOutOfBounds<float>(speed_, SPEED_LBND, SPEED_UBND);
-    if (err) {
-        std::string err_msg = err.value();
-        throw std::out_of_range("Speed is out of bounds!\n" + debugStr() + "\n" + err_msg);
-    }
-}
-
-//GPS private END
-//GPS END
-
-//AISShips START
-//AISShips pubic START
-
-AISShips::AISShips(const CanFrame & cf) : AISShips(static_cast<CanId>(cf.can_id))
-{
-    int32_t  raw_id;  // CAN documentation says id is uint32, but custom interfaces says its int32
-    uint32_t raw_lat;
-    uint32_t raw_lon;
-    uint16_t raw_speed;
-    uint16_t raw_course;
-    uint16_t raw_heading;
-    int8_t   raw_rot;
-    uint16_t raw_length;
-    uint16_t raw_width;
-    uint8_t  raw_idx;
-    uint8_t  raw_num_ships;
-
-    std::memcpy(&raw_id, cf.data + BYTE_OFF_ID, sizeof(int32_t));
-    std::memcpy(&raw_lat, cf.data + BYTE_OFF_LAT, sizeof(int32_t));
-    std::memcpy(&raw_lon, cf.data + BYTE_OFF_LON, sizeof(int32_t));
-    std::memcpy(&raw_speed, cf.data + BYTE_OFF_SPEED, sizeof(int16_t));
-    std::memcpy(&raw_course, cf.data + BYTE_OFF_COURSE, sizeof(int16_t));
-    std::memcpy(&raw_heading, cf.data + BYTE_OFF_HEADING, sizeof(int16_t));
-    std::memcpy(&raw_rot, cf.data + BYTE_OFF_ROT, sizeof(int8_t));
-    std::memcpy(&raw_length, cf.data + BYTE_OFF_LENGTH, sizeof(int16_t));
-    std::memcpy(&raw_width, cf.data + BYTE_OFF_WIDTH, sizeof(uint16_t));
-    std::memcpy(&raw_idx, cf.data + BYTE_OFF_IDX, sizeof(int8_t));
-    std::memcpy(&raw_num_ships, cf.data + BYTE_OFF_NUM_SHIPS, sizeof(int8_t));
-
-    num_ships_ = raw_num_ships;
-    lat_       = static_cast<float>(raw_lat / 1000.0 - 90);     //NOLINT(readability-magic-numbers)
-    lon_       = static_cast<float>(raw_lon / 1000.0 - 180.0);  //NOLINT(readability-magic-numbers)
-    speed_     = static_cast<float>(raw_speed / 10.0 * 1.852);  //NOLINT(readability-magic-numbers)
-    rot_       = raw_rot;
-    course_    = static_cast<float>(raw_course / 10.0);  //NOLINT(readability-magic-numbers)
-    heading_   = raw_heading;
-    idx_       = raw_idx;
-    width_     = raw_width;
-    length_    = raw_length;
-    ship_id_   = raw_id;
-
-    checkBounds();
-}
-
-AISShips::AISShips(msg::HelperAISShip ros_ship, CanId id)
-: BaseFrame(id, CAN_BYTE_DLEN_),
-  num_ships_(0),
-  lat_(ros_ship.lat_lon.latitude),
-  lon_(ros_ship.lat_lon.longitude),
-  speed_(ros_ship.sog.speed),
-  rot_(ros_ship.rot.rot),
-  course_(ros_ship.cog.heading),
-  width_(ros_ship.width.dimension),
-  length_(ros_ship.length.dimension),
-  ship_id_(ros_ship.id)
-{
-    checkBounds();
-}
-
-msg::HelperAISShip AISShips::toRosMsg() const
-{
-    msg::HelperAISShip ship;
-
-    msg::HelperLatLon lat_lon;
-    lat_lon.set__latitude(lat_);
-    lat_lon.set__longitude(lon_);
-
-    msg::HelperHeading cog;
-    cog.set__heading(course_);
-
-    msg::HelperSpeed sog;
-    //convert to km/h
-    sog.set__speed(speed_);
-
-    msg::HelperROT rot;
-    rot.set__rot(rot_);
-
-    msg::HelperDimension width;
-    width.set__dimension(static_cast<float>(width_));  //NOLINT(readability-magic-numbers)
-
-    msg::HelperDimension length;
-    length.set__dimension(static_cast<float>(length_));  //NOLINT(readability-magic-numbers)
-
-    ship.set__id(ship_id_);
-    ship.set__lat_lon(lat_lon);
-    ship.set__cog(cog);
-    ship.set__sog(sog);
-    ship.set__rot(rot);
-    ship.set__width(width);
-    ship.set__length(length);
-
-    return ship;
-}
-
-CanFrame AISShips::toLinuxCan() const
-{
-    //NOTE: Implemented rounding for km/hr to knots conversion, is this ok?
-    uint32_t raw_id    = ship_id_;
-    uint32_t raw_lat   = static_cast<int32_t>(std::round((lat_ + 90.0) * 1000.0));   //NOLINT(readability-magic-numbers)
-    uint32_t raw_lon   = static_cast<int32_t>(std::round((lon_ + 180.0) * 1000.0));  //NOLINT(readability-magic-numbers)
-    uint16_t raw_speed = static_cast<int16_t>(std::round(speed_ / 1.852 * 10));      //NOLINT(readability-magic-numbers)
-    uint16_t raw_course    = static_cast<int16_t>(course_ * 10);                     //NOLINT(readability-magic-numbers)
-    uint16_t raw_heading   = static_cast<int16_t>(heading_);
-    int8_t   raw_rot       = rot_;
-    uint16_t raw_length    = static_cast<int16_t>(length_);
-    uint16_t raw_width     = static_cast<int16_t>(width_);
-    uint8_t  raw_idx       = idx_;
-    uint8_t  raw_num_ships = num_ships_;
-
-    CanFrame cf = BaseFrame::toLinuxCan();
-    std::memcpy(cf.data + BYTE_OFF_ID, &raw_id, sizeof(int32_t));
-    std::memcpy(cf.data + BYTE_OFF_LAT, &raw_lat, sizeof(int32_t));
-    std::memcpy(cf.data + BYTE_OFF_LON, &raw_lon, sizeof(int32_t));
-    std::memcpy(cf.data + BYTE_OFF_SPEED, &raw_speed, sizeof(int16_t));
-    std::memcpy(cf.data + BYTE_OFF_COURSE, &raw_course, sizeof(int16_t));
-    std::memcpy(cf.data + BYTE_OFF_HEADING, &raw_heading, sizeof(int16_t));
-    std::memcpy(cf.data + BYTE_OFF_ROT, &raw_rot, sizeof(int8_t));
-    std::memcpy(cf.data + BYTE_OFF_LENGTH, &raw_length, sizeof(int16_t));
-    std::memcpy(cf.data + BYTE_OFF_WIDTH, &raw_width, sizeof(uint8_t));
-    std::memcpy(cf.data + BYTE_OFF_IDX, &raw_idx, sizeof(int8_t));
-    std::memcpy(cf.data + BYTE_OFF_NUM_SHIPS, &raw_num_ships, sizeof(int8_t));
-
-    return cf;
-}
-
-std::string AISShips::debugStr() const
-{
-    std::stringstream ss;
-    ss << BaseFrame::debugStr() << "\n"
-       << "Ship " << idx_ << ":\n"
-       << "ID: " << ship_id_ << "\n"
-       << "Latitude (decimal degrees): " << lat_ << "\n"
-       << "Longitude (decimal degrees): " << lon_ << "\n"
-       << "Heading (degrees): " << heading_ << "\n"
-       << "Speed (km/hr): " << speed_ << "\n"
-       << "ROT (degree/min): " << rot_ << "\n"
-       << "Width (m): " << width_ << "\n"
-       << "Length (m): " << length_ << "\n"
-       << "\n";
-
-    return ss.str();
-}
-//AISShips public END
-//AISShips private START
-
-AISShips::AISShips(CanId id) : BaseFrame(std::span{AISSHIPS_IDS}, id, CAN_BYTE_DLEN_) {}
-
-float AISShips::roundFloat(float val)
-{
-    return std::round(val * 10000) / 10000;  //NOLINT(readability-magic-numbers)
-}
-
-void AISShips::checkBounds() const
-{
-    auto err = utils::isOutOfBounds<float>(lat_, LAT_LBND, LAT_UBND);
-    if (err) {
-        std::string err_msg = err.value();
-        throw std::out_of_range("Latitude angle is out of bounds!\n" + debugStr() + "\n" + err_msg);
-    }
-    err = utils::isOutOfBounds<float>(lon_, LON_LBND, LON_UBND);
-    if (err) {
-        std::string err_msg = err.value();
-        throw std::out_of_range("Longitude is out of bounds!\n" + debugStr() + "\n" + err_msg);
-    }
-    err = utils::isOutOfBounds<float>(speed_, SPEED_LBND, SPEED_UBND);
-    if (err) {
-        std::string err_msg = err.value();
-        throw std::out_of_range("Speed is out of bounds!\n" + debugStr() + "\n" + err_msg);
-    }
-    err = utils::isOutOfBounds<float>(course_, HEADING_LBND, HEADING_UBND);
-    if (err) {
-        std::string err_msg = err.value();
-        throw std::out_of_range("Course is out of bounds!\n" + debugStr() + "\n" + err_msg);
-    }
-    err = utils::isOutOfBounds<float>(rot_, ROT_LBND, ROT_UBND);
-    if (err) {
-        std::string err_msg = err.value();
-        throw std::out_of_range("ROT is out of bounds!\n" + debugStr() + "\n" + err_msg);
-    }
-    err = utils::isOutOfBounds<float>(width_, SHIP_DIMENSION_LBND, SHIP_DIMENSION_UBND);
-    if (err) {
-        std::string err_msg = err.value();
-        throw std::out_of_range("Width is out of bounds!\n" + debugStr() + "\n" + err_msg);
-    }
-    err = utils::isOutOfBounds<float>(length_, SHIP_DIMENSION_LBND, SHIP_DIMENSION_UBND);
-    if (err) {
-        std::string err_msg = err.value();
-        throw std::out_of_range("Length is out of bounds!\n" + debugStr() + "\n" + err_msg);
-    }
-}
-//AISShips private END
-//AISShips END
-
-<<<<<<< HEAD
-//PwrMode START
-//PwrMode public START
-
-PwrMode::PwrMode(const CanFrame & cf) : PwrMode(static_cast<CanId>(cf.can_id))
-{
-    uint8_t raw_mode;
-
-    std::memcpy(&raw_mode, cf.data + BYTE_OFF_MODE, sizeof(uint8_t));
-
-    mode_ = raw_mode;
-
-    checkBounds();
-}
-
-PwrMode::PwrMode(uint8_t mode, CanId id) : BaseFrame(id, CAN_BYTE_DLEN_), mode_(mode) { checkBounds(); }
-
-CanFrame PwrMode::toLinuxCan() const
-{
-    uint8_t raw_mode = mode_;
-
-    CanFrame cf = BaseFrame::toLinuxCan();
-    std::memcpy(cf.data + BYTE_OFF_MODE, &raw_mode, sizeof(uint8_t));
-
-    return cf;
-}
-
-std::string PwrMode::debugStr() const
-{
-    std::stringstream ss;
-    ss << BaseFrame::debugStr() << "\n"
-       << "Power mode: " << mode_;
-    return ss.str();
-}
-
-// PwrMode public END
-// PwrMode private START
-
-PwrMode::PwrMode(CanId id) : BaseFrame(std::span{PWR_MODE_IDS}, id, CAN_BYTE_DLEN_) {}
-
-void PwrMode::checkBounds() const
-{
-    auto err = utils::isOutOfBounds<float>(mode_, POWER_MODE_LOW, POWER_MODE_NORMAL);
-    if (err) {
-        std::string err_msg = err.value();
-        throw std::out_of_range("Power mode value is out of bounds!\n" + debugStr() + "\n" + err_msg);
-    }
-}
-// PwrMode private END
-// PwrMode END
-
-=======
->>>>>>> 058ebe4e
-// DesiredHeading START
-// DesiredHeading public START
-
-DesiredHeading::DesiredHeading(const CanFrame & cf) : DesiredHeading(static_cast<CanId>(cf.can_id))
-{
-    uint32_t raw_heading;
-
-    std::memcpy(&raw_heading, cf.data + BYTE_OFF_HEADING, sizeof(uint32_t));
-
-    heading_ = static_cast<float>(raw_heading) / 1000;  //NOLINT(readability-magic-numbers)
-
-    checkBounds();
-}
-
-DesiredHeading::DesiredHeading(msg::DesiredHeading ros_desired_heading, CanId id)
-: BaseFrame(id, CAN_BYTE_DLEN_), heading_(ros_desired_heading.heading.heading)
-{
-    checkBounds();
-}
-
-msg::DesiredHeading DesiredHeading::toRosMsg() const
-{
-    msg::HelperHeading helper_msg;
-    helper_msg.set__heading(heading_);
-    msg::DesiredHeading msg;
-    msg.set__heading(helper_msg);
-    return msg;
-}
-
-CanFrame DesiredHeading::toLinuxCan() const
-{
-    uint32_t raw_heading = static_cast<uint32_t>(heading_) * 1000;  //NOLINT(readability-magic-numbers)
-
-    CanFrame cf = BaseFrame::toLinuxCan();
-    std::memcpy(cf.data + BYTE_OFF_HEADING, &raw_heading, sizeof(uint32_t));
-
-    return cf;
-}
-
-std::string DesiredHeading::debugStr() const
-{
-    std::stringstream ss;
-    ss << BaseFrame::debugStr() << "\n"
-       << "Desired heading: " << heading_;
-    return ss.str();
-}
-
-// DesiredHeading public END
-// DesiredHeading private START
-
-DesiredHeading::DesiredHeading(CanId id) : BaseFrame(std::span{DESIRED_HEADING_IDS}, id, CAN_BYTE_DLEN_) {}
-
-void DesiredHeading::checkBounds() const
-{
-    auto err = utils::isOutOfBounds<float>(heading_, HEADING_LBND, HEADING_UBND);
-    if (err) {
-        std::string err_msg = err.value();
-        throw std::out_of_range("Desired heading is out of bounds!\n" + debugStr() + "\n" + err_msg);
-    }
-}
-
-// DesiredHeading private END
-// DesiredHeading END
-
-// RudderData START
-// RudderData public START
-
-RudderData::RudderData(const CanFrame & cf) : RudderData(static_cast<CanId>(cf.can_id))
-{
-    uint32_t raw_heading;
-
-    std::memcpy(&raw_heading, cf.data + BYTE_OFF_HEADING, sizeof(uint32_t));
-
-    heading_ = static_cast<float>(raw_heading) / 1000;  //NOLINT(readability-magic-numbers)
-
-    checkBounds();
-}
-
-RudderData::RudderData(msg::HelperHeading ros_rudder_data, CanId id)
-: BaseFrame(id, CAN_BYTE_DLEN_), heading_(ros_rudder_data.heading)
-{
-    checkBounds();
-}
-
-msg::HelperHeading RudderData::toRosMsg() const
-{
-    msg::HelperHeading msg;
-    msg.set__heading(heading_);
-    return msg;
-}
-
-CanFrame RudderData::toLinuxCan() const
-{
-    uint32_t raw_heading = static_cast<uint32_t>(heading_) * 1000;  //NOLINT(readability-magic-numbers)
-
-    CanFrame cf = BaseFrame::toLinuxCan();
-    std::memcpy(cf.data + BYTE_OFF_HEADING, &raw_heading, sizeof(uint32_t));
-
-    return cf;
-}
-
-std::string RudderData::debugStr() const
-{
-    std::stringstream ss;
-    ss << BaseFrame::debugStr() << "\n"
-       << "Rudder heading: " << heading_;
-    return ss.str();
-}
-
-// DesiredHeading public END
-// DesiredHeading private START
-
-RudderData::RudderData(CanId id) : BaseFrame(std::span{RUDDER_DATA_IDS}, id, CAN_BYTE_DLEN_) {}
-
-void RudderData::checkBounds() const
-{
-    auto err = utils::isOutOfBounds<float>(heading_, HEADING_LBND, HEADING_UBND);
-    if (err) {
-        std::string err_msg = err.value();
-        throw std::out_of_range("Rudder heading is out of bounds!\n" + debugStr() + "\n" + err_msg);
+    void MainTrimTab::checkBounds() const
+    {
+        auto err = utils::isOutOfBounds<float>(angle_, HEADING_LBND, HEADING_UBND);
+        if (err) {
+            std::string err_msg = err.value();
+            throw std::out_of_range("Sail angle is out of bounds!\n" + debugStr() + "\n" + err_msg);
+        }
+    }
+
+    // MainTrimTab private END
+    // MainTrimTab END
+    // MainTrimTab private END
+    // MainTrimTab END
+
+    // WindSensor START
+    // WindSensor public START
+
+    WindSensor::WindSensor(const CanFrame & cf) : WindSensor(static_cast<CanId>(cf.can_id))
+    {
+        int16_t raw_wind_speed;
+        int16_t raw_wind_dir;
+
+        std::memcpy(&raw_wind_speed, cf.data + BYTE_OFF_SPEED, sizeof(int16_t));
+        std::memcpy(&raw_wind_dir, cf.data + BYTE_OFF_ANGLE, sizeof(int16_t));
+
+        // convert knots to kmph before setting value
+        wind_speed_ = static_cast<float>(raw_wind_speed * 1.852 / 10.0);  // NOLINT(readability-magic-numbers)
+        wind_angle_ = static_cast<int16_t>(raw_wind_dir);
+
+        checkBounds();
+    }
+
+    WindSensor::WindSensor(msg::WindSensor ros_wind_sensor, CanId id)
+    : BaseFrame(id, CAN_BYTE_DLEN_), wind_angle_(ros_wind_sensor.direction), wind_speed_(ros_wind_sensor.speed.speed)
+    {
+        checkBounds();
+    }
+
+    msg::WindSensor WindSensor::toRosMsg() const
+    {
+        msg::WindSensor  msg;
+        msg::HelperSpeed speed;
+        msg.set__direction(static_cast<int16_t>(wind_angle_));
+        speed.set__speed(wind_speed_);
+        msg.set__speed(speed);
+        return msg;
+    }
+
+    CanFrame WindSensor::toLinuxCan() const
+    {
+        // convert kmph to knots before setting value
+        int16_t raw_wind_speed = static_cast<int16_t>(wind_speed_ * 10 / 1.852);  // NOLINT(readability-magic-numbers)
+        int16_t raw_wind_dir   = static_cast<int16_t>(wind_angle_);
+
+        CanFrame cf = BaseFrame::toLinuxCan();
+        std::memcpy(cf.data + BYTE_OFF_SPEED, &raw_wind_speed, sizeof(int16_t));
+        std::memcpy(cf.data + BYTE_OFF_ANGLE, &raw_wind_dir, sizeof(int16_t));
+
+        return cf;
+    }
+
+    std::string WindSensor::debugStr() const
+    {
+        std::stringstream ss;
+        ss << BaseFrame::debugStr() << "\n"
+           << "Wind speed (m/s): " << wind_speed_ << "\n"
+           << "Wind angle (degrees): " << wind_angle_;
+        return ss.str();
+    }
+
+    std::optional<CanId> WindSensor::rosIdxToCanId(size_t wind_idx)
+    {
+        if (wind_idx < WIND_SENSOR_IDS.size()) {
+            return WIND_SENSOR_IDS[wind_idx];
+        }
+        return std::nullopt;
+    }
+    // WindSensor public END
+    // WindSensor private START
+
+    WindSensor::WindSensor(CanId id) : BaseFrame(std::span{WIND_SENSOR_IDS}, id, CAN_BYTE_DLEN_) {}
+
+    void WindSensor::checkBounds() const
+    {
+        auto err = utils::isOutOfBounds<float>(wind_angle_, WIND_DIRECTION_LBND, WIND_DIRECTION_UBND);
+        if (err) {
+            std::string err_msg = err.value();
+            throw std::out_of_range("Wind angle is out of bounds!\n" + debugStr() + "\n" + err_msg);
+        }
+        err = utils::isOutOfBounds<float>(wind_speed_, SPEED_LBND, SPEED_UBND);
+        if (err) {
+            std::string err_msg = err.value();
+            throw std::out_of_range("Wind speed is out of bounds!\n" + debugStr() + "\n" + err_msg);
+        }
+    }
+
+    // WindSensor private END
+    // WindSensor END
+
+    // GPS START
+    // GPS public START
+    GPS::GPS(const CanFrame & cf) : GPS(static_cast<CanId>(cf.can_id))
+    {
+        int32_t raw_lat;
+        int32_t raw_lon;
+        int32_t raw_sec;
+        int8_t  raw_min;
+        int8_t  raw_hour;
+        int32_t raw_speed;
+
+        std::memcpy(&raw_lat, cf.data + BYTE_OFF_LAT, sizeof(int32_t));
+        std::memcpy(&raw_lon, cf.data + BYTE_OFF_LON, sizeof(int32_t));
+        std::memcpy(&raw_sec, cf.data + BYTE_OFF_SEC, sizeof(int32_t));
+        std::memcpy(&raw_min, cf.data + BYTE_OFF_MIN, sizeof(int8_t));
+        std::memcpy(&raw_hour, cf.data + BYTE_OFF_HOUR, sizeof(int8_t));
+        std::memcpy(&raw_speed, cf.data + BYTE_OFF_SPEED, sizeof(int32_t));
+
+        lat_   = static_cast<float>(raw_lat / 1000.0 - 90);     //NOLINT(readability-magic-numbers)
+        lon_   = static_cast<float>(raw_lon / 1000.0 - 180.0);  //NOLINT(readability-magic-numbers)
+        sec_   = static_cast<float>(raw_sec / 1000.0);          //NOLINT(readability-magic-numbers)
+        min_   = static_cast<float>(raw_min);
+        hour_  = static_cast<float>(raw_hour);
+        speed_ = static_cast<float>(raw_speed / 1000.0);        //NOLINT(readability-magic-numbers)
+        lat_   = static_cast<float>(raw_lat / 1000.0 - 90);     //NOLINT(readability-magic-numbers)
+        lon_   = static_cast<float>(raw_lon / 1000.0 - 180.0);  //NOLINT(readability-magic-numbers)
+        sec_   = static_cast<float>(raw_sec / 1000.0);          //NOLINT(readability-magic-numbers)
+        min_   = static_cast<float>(raw_min);
+        hour_  = static_cast<float>(raw_hour);
+        speed_ = static_cast<float>(raw_speed / 1000.0);  //NOLINT(readability-magic-numbers)
+
+        checkBounds();
+    }
+
+    GPS::GPS(msg::GPS ros_gps, CanId id)
+    : BaseFrame(id, CAN_BYTE_DLEN_),
+      lat_(ros_gps.lat_lon.latitude),
+      lon_(ros_gps.lat_lon.longitude),
+      sec_(0),   // unused set to 0
+      min_(0),   // unused set to 0
+      hour_(0),  // unused set to 0
+      speed_(ros_gps.speed.speed)
+    {
+        checkBounds();
+    }
+
+    msg::GPS GPS::toRosMsg() const
+    {
+        msg::GPS           msg;
+        msg::HelperLatLon  lat_lon;
+        msg::HelperSpeed   speed;
+        msg::HelperSpeed   speed;
+        msg::HelperHeading heading;
+        lat_lon.set__latitude(lat_);
+        lat_lon.set__longitude(lon_);
+        speed.set__speed(speed_);
+        heading.set__heading(0.0);  // unused set to 0
+        heading.set__heading(0.0);  // unused set to 0
+        msg.set__lat_lon(lat_lon);
+        msg.set__heading(heading);
+        msg.set__speed(speed);
+        return msg;
+    }
+
+    CanFrame GPS::toLinuxCan() const
+    {
+        int32_t raw_lat = static_cast<int32_t>(std::round((lat_ + 90.0) * 1000.0));  //NOLINT(readability-magic-numbers)
+        int32_t raw_lon =
+          static_cast<int32_t>(std::round((lon_ + 180.0) * 1000.0));  //NOLINT(readability-magic-numbers)
+        int32_t raw_sec   = static_cast<int32_t>(sec_ * 1000);        //NOLINT(readability-magic-numbers)
+        int8_t  raw_min   = static_cast<int8_t>(min_);
+        int8_t  raw_hour  = static_cast<int8_t>(hour_);
+        int32_t raw_speed = static_cast<int32_t>(speed_ * 1000);                     //NOLINT(readability-magic-numbers)
+        int32_t raw_lat = static_cast<int32_t>(std::round((lat_ + 90.0) * 1000.0));  //NOLINT(readability-magic-numbers)
+        int32_t raw_lon =
+          static_cast<int32_t>(std::round((lon_ + 180.0) * 1000.0));  //NOLINT(readability-magic-numbers)
+        int32_t raw_sec   = static_cast<int32_t>(sec_ * 1000);        //NOLINT(readability-magic-numbers)
+        int8_t  raw_min   = static_cast<int8_t>(min_);
+        int8_t  raw_hour  = static_cast<int8_t>(hour_);
+        int32_t raw_speed = static_cast<int32_t>(speed_ * 1000);  //NOLINT(readability-magic-numbers)
+
+        CanFrame cf = BaseFrame::toLinuxCan();
+        std::memcpy(cf.data + BYTE_OFF_LAT, &raw_lat, sizeof(int32_t));
+        std::memcpy(cf.data + BYTE_OFF_LON, &raw_lon, sizeof(int32_t));
+        std::memcpy(cf.data + BYTE_OFF_SEC, &raw_sec, sizeof(int32_t));
+        std::memcpy(cf.data + BYTE_OFF_MIN, &raw_min, sizeof(int8_t));
+        std::memcpy(cf.data + BYTE_OFF_HOUR, &raw_hour, sizeof(int8_t));
+        std::memcpy(cf.data + BYTE_OFF_SPEED, &raw_speed, sizeof(int32_t));
+
+        return cf;
+    }
+
+    std::string GPS::debugStr() const
+    {
+        std::stringstream ss;
+        ss << BaseFrame::debugStr() << "\n"
+           << "Latitude (decimal degrees): " << lat_ << "\n"
+           << "Longitude (decimal degrees): " << lon_ << "\n"
+           << "Seconds (sec): " << sec_ << "\n"
+           << "Minutes (min): " << min_ << "\n"
+           << "Hours (hr): " << hour_ << "\n"
+           << "Speed (km/hr): " << speed_ << "\n";
+        return ss.str();
+    }
+
+    //GPS public END
+    //GPS private START
+
+    GPS::GPS(CanId id) : BaseFrame(std::span{GPS_IDS}, id, CAN_BYTE_DLEN_) {}
+
+    void GPS::checkBounds() const
+    {
+        auto err = utils::isOutOfBounds<float>(lat_, LAT_LBND, LAT_UBND);
+        if (err) {
+            std::string err_msg = err.value();
+            throw std::out_of_range("Latitude angle is out of bounds!\n" + debugStr() + "\n" + err_msg);
+        }
+        err = utils::isOutOfBounds<float>(lon_, LON_LBND, LON_UBND);
+        if (err) {
+            std::string err_msg = err.value();
+            throw std::out_of_range("Longitude is out of bounds!\n" + debugStr() + "\n" + err_msg);
+        }
+        err = utils::isOutOfBounds<float>(speed_, SPEED_LBND, SPEED_UBND);
+        if (err) {
+            std::string err_msg = err.value();
+            throw std::out_of_range("Speed is out of bounds!\n" + debugStr() + "\n" + err_msg);
+        }
+    }
+
+    //GPS private END
+    //GPS END
+
+    //AISShips START
+    //AISShips pubic START
+
+    AISShips::AISShips(const CanFrame & cf) : AISShips(static_cast<CanId>(cf.can_id))
+    {
+        int32_t  raw_id;  // CAN documentation says id is uint32, but custom interfaces says its int32
+        uint32_t raw_lat;
+        uint32_t raw_lon;
+        uint16_t raw_speed;
+        uint16_t raw_course;
+        uint16_t raw_heading;
+        int8_t   raw_rot;
+        uint16_t raw_length;
+        uint16_t raw_width;
+        uint16_t raw_width;
+        uint8_t  raw_idx;
+        uint8_t  raw_num_ships;
+
+        std::memcpy(&raw_id, cf.data + BYTE_OFF_ID, sizeof(int32_t));
+        std::memcpy(&raw_lat, cf.data + BYTE_OFF_LAT, sizeof(int32_t));
+        std::memcpy(&raw_lon, cf.data + BYTE_OFF_LON, sizeof(int32_t));
+        std::memcpy(&raw_speed, cf.data + BYTE_OFF_SPEED, sizeof(int16_t));
+        std::memcpy(&raw_course, cf.data + BYTE_OFF_COURSE, sizeof(int16_t));
+        std::memcpy(&raw_heading, cf.data + BYTE_OFF_HEADING, sizeof(int16_t));
+        std::memcpy(&raw_rot, cf.data + BYTE_OFF_ROT, sizeof(int8_t));
+        std::memcpy(&raw_length, cf.data + BYTE_OFF_LENGTH, sizeof(int16_t));
+        std::memcpy(&raw_width, cf.data + BYTE_OFF_WIDTH, sizeof(uint16_t));
+        std::memcpy(&raw_idx, cf.data + BYTE_OFF_IDX, sizeof(int8_t));
+        std::memcpy(&raw_num_ships, cf.data + BYTE_OFF_NUM_SHIPS, sizeof(int8_t));
+
+        num_ships_ = raw_num_ships;
+        lat_       = static_cast<float>(raw_lat / 1000.0 - 90);     //NOLINT(readability-magic-numbers)
+        lon_       = static_cast<float>(raw_lon / 1000.0 - 180.0);  //NOLINT(readability-magic-numbers)
+        speed_     = static_cast<float>(raw_speed / 10.0 * 1.852);  //NOLINT(readability-magic-numbers)
+        rot_       = raw_rot;
+        course_    = static_cast<float>(raw_course / 10.0);  //NOLINT(readability-magic-numbers)
+        heading_   = raw_heading;
+        idx_       = raw_idx;
+        width_     = raw_width;
+        length_    = raw_length;
+        ship_id_   = raw_id;
+
+        checkBounds();
+    }
+
+    AISShips::AISShips(msg::HelperAISShip ros_ship, CanId id)
+    : BaseFrame(id, CAN_BYTE_DLEN_),
+      num_ships_(0),
+      lat_(ros_ship.lat_lon.latitude),
+      lon_(ros_ship.lat_lon.longitude),
+      speed_(ros_ship.sog.speed),
+      rot_(ros_ship.rot.rot),
+      course_(ros_ship.cog.heading),
+      width_(ros_ship.width.dimension),
+      length_(ros_ship.length.dimension),
+      ship_id_(ros_ship.id)
+    {
+        checkBounds();
+    }
+
+    msg::HelperAISShip AISShips::toRosMsg() const
+    {
+        msg::HelperAISShip ship;
+
+        msg::HelperLatLon lat_lon;
+        lat_lon.set__latitude(lat_);
+        lat_lon.set__longitude(lon_);
+
+        msg::HelperHeading cog;
+        cog.set__heading(course_);
+
+        msg::HelperSpeed sog;
+        //convert to km/h
+        sog.set__speed(speed_);
+
+        msg::HelperROT rot;
+        rot.set__rot(rot_);
+
+        msg::HelperDimension width;
+        width.set__dimension(static_cast<float>(width_));  //NOLINT(readability-magic-numbers)
+
+        msg::HelperDimension length;
+        length.set__dimension(static_cast<float>(length_));  //NOLINT(readability-magic-numbers)
+
+        ship.set__id(ship_id_);
+        ship.set__lat_lon(lat_lon);
+        ship.set__cog(cog);
+        ship.set__sog(sog);
+        ship.set__rot(rot);
+        ship.set__width(width);
+        ship.set__length(length);
+
+        return ship;
+    }
+
+    CanFrame AISShips::toLinuxCan() const
+    {
+        //NOTE: Implemented rounding for km/hr to knots conversion, is this ok?
+        uint32_t raw_id = ship_id_;
+        uint32_t raw_lat =
+          static_cast<int32_t>(std::round((lat_ + 90.0) * 1000.0));  //NOLINT(readability-magic-numbers)
+        uint32_t raw_lon =
+          static_cast<int32_t>(std::round((lon_ + 180.0) * 1000.0));                 //NOLINT(readability-magic-numbers)
+        uint16_t raw_speed = static_cast<int16_t>(std::round(speed_ / 1.852 * 10));  //NOLINT(readability-magic-numbers)
+        uint16_t raw_course    = static_cast<int16_t>(course_ * 10);                 //NOLINT(readability-magic-numbers)
+        uint16_t raw_heading   = static_cast<int16_t>(heading_);
+        int8_t   raw_rot       = rot_;
+        uint16_t raw_length    = static_cast<int16_t>(length_);
+        uint16_t raw_width     = static_cast<int16_t>(width_);
+        uint16_t raw_width     = static_cast<int16_t>(width_);
+        uint8_t  raw_idx       = idx_;
+        uint8_t  raw_num_ships = num_ships_;
+
+        CanFrame cf = BaseFrame::toLinuxCan();
+        std::memcpy(cf.data + BYTE_OFF_ID, &raw_id, sizeof(int32_t));
+        std::memcpy(cf.data + BYTE_OFF_LAT, &raw_lat, sizeof(int32_t));
+        std::memcpy(cf.data + BYTE_OFF_LON, &raw_lon, sizeof(int32_t));
+        std::memcpy(cf.data + BYTE_OFF_SPEED, &raw_speed, sizeof(int16_t));
+        std::memcpy(cf.data + BYTE_OFF_COURSE, &raw_course, sizeof(int16_t));
+        std::memcpy(cf.data + BYTE_OFF_HEADING, &raw_heading, sizeof(int16_t));
+        std::memcpy(cf.data + BYTE_OFF_ROT, &raw_rot, sizeof(int8_t));
+        std::memcpy(cf.data + BYTE_OFF_LENGTH, &raw_length, sizeof(int16_t));
+        std::memcpy(cf.data + BYTE_OFF_WIDTH, &raw_width, sizeof(uint8_t));
+        std::memcpy(cf.data + BYTE_OFF_IDX, &raw_idx, sizeof(int8_t));
+        std::memcpy(cf.data + BYTE_OFF_NUM_SHIPS, &raw_num_ships, sizeof(int8_t));
+
+        return cf;
+    }
+
+    std::string AISShips::debugStr() const
+    {
+        std::stringstream ss;
+        ss << BaseFrame::debugStr() << "\n"
+           << "Ship " << idx_ << ":\n"
+           << "ID: " << ship_id_ << "\n"
+           << "Latitude (decimal degrees): " << lat_ << "\n"
+           << "Longitude (decimal degrees): " << lon_ << "\n"
+           << "Heading (degrees): " << heading_ << "\n"
+           << "Speed (km/hr): " << speed_ << "\n"
+           << "ROT (degree/min): " << rot_ << "\n"
+           << "Width (m): " << width_ << "\n"
+           << "Length (m): " << length_ << "\n"
+           << "\n";
+
+        return ss.str();
+    }
+    //AISShips public END
+    //AISShips private START
+
+    AISShips::AISShips(CanId id) : BaseFrame(std::span{AISSHIPS_IDS}, id, CAN_BYTE_DLEN_) {}
+
+    float AISShips::roundFloat(float val)
+    {
+        return std::round(val * 10000) / 10000;  //NOLINT(readability-magic-numbers)
+    }
+
+    void AISShips::checkBounds() const
+    {
+        auto err = utils::isOutOfBounds<float>(lat_, LAT_LBND, LAT_UBND);
+        if (err) {
+            std::string err_msg = err.value();
+            throw std::out_of_range("Latitude angle is out of bounds!\n" + debugStr() + "\n" + err_msg);
+        }
+        err = utils::isOutOfBounds<float>(lon_, LON_LBND, LON_UBND);
+        if (err) {
+            std::string err_msg = err.value();
+            throw std::out_of_range("Longitude is out of bounds!\n" + debugStr() + "\n" + err_msg);
+        }
+        err = utils::isOutOfBounds<float>(speed_, SPEED_LBND, SPEED_UBND);
+        if (err) {
+            std::string err_msg = err.value();
+            throw std::out_of_range("Speed is out of bounds!\n" + debugStr() + "\n" + err_msg);
+        }
+        err = utils::isOutOfBounds<float>(course_, HEADING_LBND, HEADING_UBND);
+        if (err) {
+            std::string err_msg = err.value();
+            throw std::out_of_range("Course is out of bounds!\n" + debugStr() + "\n" + err_msg);
+        }
+        err = utils::isOutOfBounds<float>(rot_, ROT_LBND, ROT_UBND);
+        if (err) {
+            std::string err_msg = err.value();
+            throw std::out_of_range("ROT is out of bounds!\n" + debugStr() + "\n" + err_msg);
+        }
+        err = utils::isOutOfBounds<float>(width_, SHIP_DIMENSION_LBND, SHIP_DIMENSION_UBND);
+        if (err) {
+            std::string err_msg = err.value();
+            throw std::out_of_range("Width is out of bounds!\n" + debugStr() + "\n" + err_msg);
+        }
+        err = utils::isOutOfBounds<float>(length_, SHIP_DIMENSION_LBND, SHIP_DIMENSION_UBND);
+        if (err) {
+            std::string err_msg = err.value();
+            throw std::out_of_range("Length is out of bounds!\n" + debugStr() + "\n" + err_msg);
+        }
+    }
+    //AISShips private END
+    //AISShips END
+
+    //PwrMode START
+    //PwrMode public START
+
+    PwrMode::PwrMode(const CanFrame & cf) : PwrMode(static_cast<CanId>(cf.can_id))
+    {
+        uint8_t raw_mode;
+
+        std::memcpy(&raw_mode, cf.data + BYTE_OFF_MODE, sizeof(uint8_t));
+
+        mode_ = raw_mode;
+
+        checkBounds();
+    }
+
+    PwrMode::PwrMode(uint8_t mode, CanId id) : BaseFrame(id, CAN_BYTE_DLEN_), mode_(mode) { checkBounds(); }
+
+    CanFrame PwrMode::toLinuxCan() const
+    {
+        uint8_t raw_mode = mode_;
+
+        CanFrame cf = BaseFrame::toLinuxCan();
+        std::memcpy(cf.data + BYTE_OFF_MODE, &raw_mode, sizeof(uint8_t));
+
+        return cf;
+    }
+
+    std::string PwrMode::debugStr() const
+    {
+        std::stringstream ss;
+        ss << BaseFrame::debugStr() << "\n"
+           << "Power mode: " << mode_;
+        return ss.str();
+    }
+
+    // PwrMode public END
+    // PwrMode private START
+
+    PwrMode::PwrMode(CanId id) : BaseFrame(std::span{PWR_MODE_IDS}, id, CAN_BYTE_DLEN_) {}
+
+    void PwrMode::checkBounds() const
+    {
+        auto err = utils::isOutOfBounds<float>(mode_, POWER_MODE_LOW, POWER_MODE_NORMAL);
+        if (err) {
+            std::string err_msg = err.value();
+            throw std::out_of_range("Power mode value is out of bounds!\n" + debugStr() + "\n" + err_msg);
+        }
+    }
+    // PwrMode private END
+    // PwrMode END
+
+    // DesiredHeading START
+    // DesiredHeading public START
+
+    DesiredHeading::DesiredHeading(const CanFrame & cf) : DesiredHeading(static_cast<CanId>(cf.can_id))
+    {
+        uint32_t raw_heading;
+
+        std::memcpy(&raw_heading, cf.data + BYTE_OFF_HEADING, sizeof(uint32_t));
+
+        heading_ = static_cast<float>(raw_heading) / 1000;  //NOLINT(readability-magic-numbers)
+
+        checkBounds();
+    }
+
+    DesiredHeading::DesiredHeading(msg::DesiredHeading ros_desired_heading, CanId id)
+    : BaseFrame(id, CAN_BYTE_DLEN_), heading_(ros_desired_heading.heading.heading)
+    {
+        checkBounds();
+    }
+
+    msg::DesiredHeading DesiredHeading::toRosMsg() const
+    {
+        msg::HelperHeading helper_msg;
+        helper_msg.set__heading(heading_);
+        msg::DesiredHeading msg;
+        msg.set__heading(helper_msg);
+        return msg;
+    }
+
+    CanFrame DesiredHeading::toLinuxCan() const
+    {
+        uint32_t raw_heading = static_cast<uint32_t>(heading_) * 1000;  //NOLINT(readability-magic-numbers)
+
+        CanFrame cf = BaseFrame::toLinuxCan();
+        std::memcpy(cf.data + BYTE_OFF_HEADING, &raw_heading, sizeof(uint32_t));
+
+        return cf;
+    }
+
+    std::string DesiredHeading::debugStr() const
+    {
+        std::stringstream ss;
+        ss << BaseFrame::debugStr() << "\n"
+           << "Desired heading: " << heading_;
+        return ss.str();
+    }
+
+    // DesiredHeading public END
+    // DesiredHeading private START
+
+    DesiredHeading::DesiredHeading(CanId id) : BaseFrame(std::span{DESIRED_HEADING_IDS}, id, CAN_BYTE_DLEN_) {}
+
+    void DesiredHeading::checkBounds() const
+    {
+        auto err = utils::isOutOfBounds<float>(heading_, HEADING_LBND, HEADING_UBND);
+        if (err) {
+            std::string err_msg = err.value();
+            throw std::out_of_range("Desired heading is out of bounds!\n" + debugStr() + "\n" + err_msg);
+        }
     }
 
     // DesiredHeading private END
     // DesiredHeading END
-}
+
+    // RudderData START
+    // RudderData public START
+
+    RudderData::RudderData(const CanFrame & cf) : RudderData(static_cast<CanId>(cf.can_id))
+    {
+        uint32_t raw_heading;
+
+        std::memcpy(&raw_heading, cf.data + BYTE_OFF_HEADING, sizeof(uint32_t));
+
+        heading_ = static_cast<float>(raw_heading) / 1000;  //NOLINT(readability-magic-numbers)
+
+        checkBounds();
+    }
+
+    RudderData::RudderData(msg::HelperHeading ros_rudder_data, CanId id)
+    : BaseFrame(id, CAN_BYTE_DLEN_), heading_(ros_rudder_data.heading)
+    {
+        checkBounds();
+    }
+
+    msg::HelperHeading RudderData::toRosMsg() const
+    {
+        msg::HelperHeading msg;
+        msg.set__heading(heading_);
+        return msg;
+    }
+
+    CanFrame RudderData::toLinuxCan() const
+    {
+        uint32_t raw_heading = static_cast<uint32_t>(heading_) * 1000;  //NOLINT(readability-magic-numbers)
+
+        CanFrame cf = BaseFrame::toLinuxCan();
+        std::memcpy(cf.data + BYTE_OFF_HEADING, &raw_heading, sizeof(uint32_t));
+
+        return cf;
+    }
+
+    std::string RudderData::debugStr() const
+    {
+        std::stringstream ss;
+        ss << BaseFrame::debugStr() << "\n"
+           << "Rudder heading: " << heading_;
+        return ss.str();
+    }
+
+    // DesiredHeading public END
+    // DesiredHeading private START
+
+    RudderData::RudderData(CanId id) : BaseFrame(std::span{RUDDER_DATA_IDS}, id, CAN_BYTE_DLEN_) {}
+
+    void RudderData::checkBounds() const
+    {
+        auto err = utils::isOutOfBounds<float>(heading_, HEADING_LBND, HEADING_UBND);
+        if (err) {
+            std::string err_msg = err.value();
+            throw std::out_of_range("Rudder heading is out of bounds!\n" + debugStr() + "\n" + err_msg);
+        }
+
+        // DesiredHeading private END
+        // DesiredHeading END
+    }
 }  // namespace CAN_FP