#include "can_frame_parser.h"

#include <linux/can.h>

#include <cstring>
#include <iostream>
#include <span>
#include <stdexcept>

#include "cmn_hdrs/shared_constants.h"
#include "utils/utils.h"

namespace CAN_FP
{

namespace
{
/**
 * @brief Convert a CanId to its string representation
 *
 * @param id CanId to convert
 * @return std::string
 */
std::string CanIdToStr(CanId id) { return std::to_string(static_cast<canid_t>(id)); }

/**
 * @brief Get a debug string for a CanId
 *
 * @param id CanId to target
 * @return std::string
 */
std::string CanDebugStr(CanId id) { return CanIdToStr(id) + ": " + CAN_DESC.at(id); }
}  // namespace

// CanIdMismatchException START

CanIdMismatchException::CanIdMismatchException(std::span<const CanId> valid_ids, CanId received)
{
    std::string build_msg = "Mismatch between received ID: (" + CanIdToStr(received) + ") and valid IDs: \n";
    for (const CanId & id : valid_ids) {
        build_msg += CanDebugStr(id) + "\n";
    }
    msg_ = build_msg;
}

const char * CanIdMismatchException::what() { return msg_.c_str(); }

// CanIdMismatchException END
// BaseFrame START
// BaseFrame public START

std::ostream & operator<<(std::ostream & os, const BaseFrame & can) { return os << can.debugStr(); }

// BaseFrame public END
// BaseFrame protected START

BaseFrame::BaseFrame(CanId id, uint8_t can_byte_dlen) : id_(id), can_byte_dlen_(can_byte_dlen) {}

BaseFrame::BaseFrame(std::span<const CanId> valid_ids, CanId id, uint8_t can_byte_dlen) : BaseFrame(id, can_byte_dlen)
{
    bool valid = std::any_of(valid_ids.begin(), valid_ids.end(), [&id](CanId valid_id) { return id == valid_id; });
    if (!valid) {
        throw CanIdMismatchException(valid_ids, id);
    }
}

std::string BaseFrame::debugStr() const { return CanDebugStr(id_); }

CanFrame BaseFrame::toLinuxCan() const { return CanFrame{.can_id = static_cast<canid_t>(id_), .len = can_byte_dlen_}; }

// BaseFrame protected END
// BaseFrame END
// Battery START
// Battery public START

Battery::Battery(const CanFrame & cf) : Battery(static_cast<CanId>(cf.can_id))
{
    int32_t raw_volt;
    int32_t raw_curr;

    std::memcpy(&raw_volt, cf.data + BYTE_OFF_VOLT, sizeof(int32_t));
    std::memcpy(&raw_curr, cf.data + BYTE_OFF_CURR, sizeof(int32_t));

    volt_ = static_cast<float>(raw_volt) / 100;  // NOLINT(readability-magic-numbers)
    curr_ = static_cast<float>(raw_curr) / 100;  // NOLINT(readability-magic-numbers)

    checkBounds();
}

Battery::Battery(msg::HelperBattery ros_bat, CanId id)
: BaseFrame(id, CAN_BYTE_DLEN_), volt_(ros_bat.voltage), curr_(ros_bat.current)
{
    checkBounds();
}

msg::HelperBattery Battery::toRosMsg() const
{
    msg::HelperBattery msg;
    msg.set__voltage(volt_);
    msg.set__current(curr_);

    return msg;
}

CanFrame Battery::toLinuxCan() const
{
    int32_t raw_volt = static_cast<int32_t>(volt_ * 100);  // NOLINT(readability-magic-numbers)
    int32_t raw_curr = static_cast<int32_t>(curr_ * 100);  // NOLINT(readability-magic-numbers)

    CanFrame cf = BaseFrame::toLinuxCan();
    std::memcpy(cf.data + BYTE_OFF_VOLT, &raw_volt, sizeof(int32_t));
    std::memcpy(cf.data + BYTE_OFF_CURR, &raw_curr, sizeof(int32_t));

    return cf;
}

std::string Battery::debugStr() const
{
    std::stringstream ss;
    ss << BaseFrame::debugStr() << "\n"
       << "Voltage (V): " << volt_ << "\n"
       << "Current (A): " << curr_ << "\n";
    return ss.str();
}

// Battery public END
// Battery private START

Battery::Battery(CanId id) : BaseFrame(std::span{BATTERY_IDS}, id, CAN_BYTE_DLEN_) {}

void Battery::checkBounds() const
{
    auto err = utils::isOutOfBounds<float>(volt_, BATT_VOLT_LBND, BATT_VOLT_UBND);
    if (err) {
        std::string err_msg = err.value();
        throw std::out_of_range("Battery voltage is out of bounds!\n" + debugStr() + "\n" + err_msg);
    }
    err = utils::isOutOfBounds<float>(curr_, BATT_CURR_LBND, BATT_CURR_UBND);
    if (err) {
        std::string err_msg = err.value();
        throw std::out_of_range("Battery current is out of bounds!\n" + debugStr() + "\n" + err_msg);
    }
}

// Battery private END
// Battery END

// SailCmd START
// SailCmd public START

SailCmd::SailCmd(const CanFrame & cf) : SailCmd(static_cast<CanId>(cf.can_id))
{
    uint32_t raw_angle;

    std::memcpy(&raw_angle, cf.data + BYTE_OFF_ANGLE, sizeof(uint32_t));

    angle_ = static_cast<float>(raw_angle) / 1000;  //NOLINT(readability-magic-numbers)

    checkBounds();
}

SailCmd::SailCmd(msg::SailCmd ros_sail_cmd, CanId id)
: BaseFrame(id, CAN_BYTE_DLEN_), angle_(ros_sail_cmd.trim_tab_angle_degrees)
{
    checkBounds();
}

msg::SailCmd SailCmd::toRosMsg() const
{
    msg::SailCmd msg;
    msg.set__trim_tab_angle_degrees(angle_);
    return msg;
}

CanFrame SailCmd::toLinuxCan() const
{
    uint32_t raw_angle = static_cast<uint32_t>(angle_) * 1000;  //NOLINT(readability-magic-numbers)

    CanFrame cf = BaseFrame::toLinuxCan();
    std::memcpy(cf.data + BYTE_OFF_ANGLE, &raw_angle, sizeof(uint32_t));

    return cf;
}

std::string SailCmd::debugStr() const
{
    std::stringstream ss;
    ss << BaseFrame::debugStr() << "\n"
       << "Trim tab angle (degrees): " << angle_;
    return ss.str();
}

// SailCmd public END
// SailCmd private START

SailCmd::SailCmd(CanId id) : BaseFrame(std::span{SAIL_CMD_IDS}, id, CAN_BYTE_DLEN_) {}

void SailCmd::checkBounds() const
{
    auto err = utils::isOutOfBounds<float>(angle_, HEADING_LBND, HEADING_UBND);
    if (err) {
        std::string err_msg = err.value();
        throw std::out_of_range("Sail angle is out of bounds!\n" + debugStr() + "\n" + err_msg);
    }
}

// SailCmd private END
// SailCmd END

// WindSensor START
// WindSensor public START

WindSensor::WindSensor(const CanFrame & cf) : WindSensor(static_cast<CanId>(cf.can_id))
{
    int16_t raw_wind_speed;
    int16_t raw_wind_dir;

    std::memcpy(&raw_wind_speed, cf.data + BYTE_OFF_SPEED, sizeof(int16_t));
    std::memcpy(&raw_wind_dir, cf.data + BYTE_OFF_ANGLE, sizeof(int16_t));

    // convert knots to kmph before setting value
    wind_speed_ = static_cast<float>(raw_wind_speed * 1.852 / 10.0);  // NOLINT(readability-magic-numbers)
    wind_angle_ = static_cast<int16_t>(raw_wind_dir);

    checkBounds();
}

WindSensor::WindSensor(msg::WindSensor ros_wind_sensor, CanId id)
: BaseFrame(id, CAN_BYTE_DLEN_), wind_angle_(ros_wind_sensor.direction), wind_speed_(ros_wind_sensor.speed.speed)
{
    checkBounds();
}

msg::WindSensor WindSensor::toRosMsg() const
{
    msg::WindSensor  msg;
    msg::HelperSpeed speed;
    msg.set__direction(static_cast<int16_t>(wind_angle_));
    speed.set__speed(wind_speed_);
    msg.set__speed(speed);
    return msg;
}

CanFrame WindSensor::toLinuxCan() const
{
    // convert kmph to knots before setting value
    int16_t raw_wind_speed = static_cast<int16_t>(wind_speed_ * 10 / 1.852);  // NOLINT(readability-magic-numbers)
    int16_t raw_wind_dir   = static_cast<int16_t>(wind_angle_);

    CanFrame cf = BaseFrame::toLinuxCan();
    std::memcpy(cf.data + BYTE_OFF_SPEED, &raw_wind_speed, sizeof(int16_t));
    std::memcpy(cf.data + BYTE_OFF_ANGLE, &raw_wind_dir, sizeof(int16_t));

    return cf;
}

std::string WindSensor::debugStr() const
{
    std::stringstream ss;
    ss << BaseFrame::debugStr() << "\n"
       << "Wind speed (m/s): " << wind_speed_ << "\n"
       << "Wind angle (degrees): " << wind_angle_;
    return ss.str();
}

std::optional<CanId> WindSensor::rosIdxToCanId(size_t wind_idx)
{
    if (wind_idx < WIND_SENSOR_IDS.size()) {
        return WIND_SENSOR_IDS[wind_idx];
    }
    return std::nullopt;
}
// WindSensor public END
// WindSensor private START

WindSensor::WindSensor(CanId id) : BaseFrame(std::span{WIND_SENSOR_IDS}, id, CAN_BYTE_DLEN_) {}

void WindSensor::checkBounds() const
{
    auto err = utils::isOutOfBounds<float>(wind_angle_, WIND_DIRECTION_LBND, WIND_DIRECTION_UBND);
    if (err) {
        std::string err_msg = err.value();
        throw std::out_of_range("Wind angle is out of bounds!\n" + debugStr() + "\n" + err_msg);
    }
    err = utils::isOutOfBounds<float>(wind_speed_, SPEED_LBND, SPEED_UBND);
    if (err) {
        std::string err_msg = err.value();
        throw std::out_of_range("Wind speed is out of bounds!\n" + debugStr() + "\n" + err_msg);
    }
}

// WindSensor private END
// WindSensor END

// GPS START
// GPS public START
GPS::GPS(const CanFrame & cf) : GPS(static_cast<CanId>(cf.can_id))
{
    int32_t raw_lat;
    int32_t raw_lon;
    int32_t raw_sec;
    int8_t  raw_min;
    int8_t  raw_hour;
    int32_t raw_heading;
    int32_t raw_speed;

    std::memcpy(&raw_lat, cf.data + BYTE_OFF_LAT, sizeof(int32_t));
    std::memcpy(&raw_lon, cf.data + BYTE_OFF_LON, sizeof(int32_t));
    std::memcpy(&raw_sec, cf.data + BYTE_OFF_SEC, sizeof(int32_t));
    std::memcpy(&raw_min, cf.data + BYTE_OFF_MIN, sizeof(int8_t));
    std::memcpy(&raw_hour, cf.data + BYTE_OFF_HOUR, sizeof(int8_t));
    std::memcpy(&raw_heading, cf.data + BYTE_OFF_HEADING, sizeof(int32_t));
    std::memcpy(&raw_speed, cf.data + BYTE_OFF_SPEED, sizeof(int32_t));

    lat_     = static_cast<float>(raw_lat / 1000.0 - 90);     //NOLINT(readability-magic-numbers)
    lon_     = static_cast<float>(raw_lon / 1000.0 - 180.0);  //NOLINT(readability-magic-numbers)
    sec_     = static_cast<float>(raw_sec / 1000.0);          //NOLINT(readability-magic-numbers)
    min_     = static_cast<float>(raw_min);
    hour_    = static_cast<float>(raw_hour);
    heading_ = static_cast<float>(raw_heading / 1000.0);  //NOLINT(readability-magic-numbers)
    speed_   = static_cast<float>(raw_speed / 1000.0);    //NOLINT(readability-magic-numbers)

    checkBounds();
}

GPS::GPS(msg::GPS ros_gps, CanId id)
: BaseFrame(id, CAN_BYTE_DLEN_),
  lat_(ros_gps.lat_lon.latitude),
  lon_(ros_gps.lat_lon.longitude),
  sec_(0),   // unused set to 0
  min_(0),   // unused set to 0
  hour_(0),  // unused set to 0
  heading_(ros_gps.heading.heading),
  speed_(ros_gps.speed.speed)
{
    checkBounds();
}

msg::GPS GPS::toRosMsg() const
{
    msg::GPS           msg;
    msg::HelperLatLon  lat_lon;
    msg::HelperHeading heading;
    msg::HelperSpeed   speed;
    lat_lon.set__latitude(lat_);
    lat_lon.set__longitude(lon_);
    heading.set__heading(heading_);
    speed.set__speed(speed_);
    msg.set__lat_lon(lat_lon);
    msg.set__heading(heading);
    msg.set__speed(speed);
    return msg;
}

CanFrame GPS::toLinuxCan() const
{
    int32_t raw_lat  = static_cast<int32_t>(std::round((lat_ + 90.0) * 1000.0));   //NOLINT(readability-magic-numbers)
    int32_t raw_lon  = static_cast<int32_t>(std::round((lon_ + 180.0) * 1000.0));  //NOLINT(readability-magic-numbers)
    int32_t raw_sec  = static_cast<int32_t>(sec_ * 1000);                          //NOLINT(readability-magic-numbers)
    int8_t  raw_min  = static_cast<int8_t>(min_);
    int8_t  raw_hour = static_cast<int8_t>(hour_);
    int32_t raw_heading = static_cast<int32_t>(heading_ * 1000);  //NOLINT(readability-magic-numbers)
    int32_t raw_speed   = static_cast<int32_t>(speed_ * 1000);    //NOLINT(readability-magic-numbers)

    CanFrame cf = BaseFrame::toLinuxCan();
    std::memcpy(cf.data + BYTE_OFF_LAT, &raw_lat, sizeof(int32_t));
    std::memcpy(cf.data + BYTE_OFF_LON, &raw_lon, sizeof(int32_t));
    std::memcpy(cf.data + BYTE_OFF_SEC, &raw_sec, sizeof(int32_t));
    std::memcpy(cf.data + BYTE_OFF_MIN, &raw_min, sizeof(int8_t));
    std::memcpy(cf.data + BYTE_OFF_HOUR, &raw_hour, sizeof(int8_t));
    std::memcpy(cf.data + BYTE_OFF_HEADING, &raw_heading, sizeof(int32_t));
    std::memcpy(cf.data + BYTE_OFF_SPEED, &raw_speed, sizeof(int32_t));

    return cf;
}

std::string GPS::debugStr() const
{
    std::stringstream ss;
    ss << BaseFrame::debugStr() << "\n"
       << "Latitude (decimal degrees): " << lat_ << "\n"
       << "Longitude (decimal degrees): " << lon_ << "\n"
       << "Seconds (sec): " << sec_ << "\n"
       << "Minutes (min): " << min_ << "\n"
       << "Hours (hr): " << hour_ << "\n"
       << "True heading (degrees): " << heading_ << "\n"
       << "Speed (km/hr): " << speed_ << "\n";
    return ss.str();
}

//GPS public END
//GPS private START

GPS::GPS(CanId id) : BaseFrame(std::span{GPS_IDS}, id, CAN_BYTE_DLEN_) {}

void GPS::checkBounds() const
{
    auto err = utils::isOutOfBounds<float>(lat_, LAT_LBND, LAT_UBND);
    if (err) {
        std::string err_msg = err.value();
        throw std::out_of_range("Latitude angle is out of bounds!\n" + debugStr() + "\n" + err_msg);
    }
    err = utils::isOutOfBounds<float>(lon_, LON_LBND, LON_UBND);
    if (err) {
        std::string err_msg = err.value();
        throw std::out_of_range("Longitude is out of bounds!\n" + debugStr() + "\n" + err_msg);
    }
    err = utils::isOutOfBounds<float>(heading_, HEADING_LBND, HEADING_UBND);
    if (err) {
        std::string err_msg = err.value();
        throw std::out_of_range("Heading is out of bounds!\n" + debugStr() + "\n" + err_msg);
    }
    err = utils::isOutOfBounds<float>(speed_, SPEED_LBND, SPEED_UBND);
    if (err) {
        std::string err_msg = err.value();
        throw std::out_of_range("Speed is out of bounds!\n" + debugStr() + "\n" + err_msg);
    }
}

//GPS private END
//GPS END

//AISShips START
//AISShips pubic START

AISShips::AISShips(const CanFrame & cf) : AISShips(static_cast<CanId>(cf.can_id))
{
    int32_t  raw_id;  // CAN documentation says id is uint32, but custom interfaces says its int32
    uint32_t raw_lat;
    uint32_t raw_lon;
    uint16_t raw_speed;
    uint16_t raw_course;
    uint16_t raw_heading;
    int8_t   raw_rot;
    uint16_t raw_length;
<<<<<<< HEAD
    uint16_t raw_width;
=======
    uint8_t  raw_width;
>>>>>>> af4ad32c
    uint8_t  raw_idx;
    uint8_t  raw_num_ships;

    std::memcpy(&raw_id, cf.data + BYTE_OFF_ID, sizeof(int32_t));
    std::memcpy(&raw_lat, cf.data + BYTE_OFF_LAT, sizeof(int32_t));
    std::memcpy(&raw_lon, cf.data + BYTE_OFF_LON, sizeof(int32_t));
    std::memcpy(&raw_speed, cf.data + BYTE_OFF_SPEED, sizeof(int16_t));
    std::memcpy(&raw_course, cf.data + BYTE_OFF_COURSE, sizeof(int16_t));
    std::memcpy(&raw_heading, cf.data + BYTE_OFF_HEADING, sizeof(int16_t));
    std::memcpy(&raw_rot, cf.data + BYTE_OFF_ROT, sizeof(int8_t));
    std::memcpy(&raw_length, cf.data + BYTE_OFF_LENGTH, sizeof(int16_t));
<<<<<<< HEAD
    std::memcpy(&raw_width, cf.data + BYTE_OFF_WIDTH, sizeof(uint16_t));
=======
    std::memcpy(&raw_width, cf.data + BYTE_OFF_WIDTH, sizeof(int8_t));
>>>>>>> af4ad32c
    std::memcpy(&raw_idx, cf.data + BYTE_OFF_IDX, sizeof(int8_t));
    std::memcpy(&raw_num_ships, cf.data + BYTE_OFF_NUM_SHIPS, sizeof(int8_t));

    num_ships_ = raw_num_ships;
    lat_       = static_cast<float>(raw_lat / 1000.0 - 90);     //NOLINT(readability-magic-numbers)
    lon_       = static_cast<float>(raw_lon / 1000.0 - 180.0);  //NOLINT(readability-magic-numbers)
    speed_     = static_cast<float>(raw_speed / 10.0 * 1.852);  //NOLINT(readability-magic-numbers)
    rot_       = raw_rot;
    course_    = static_cast<float>(raw_course / 10.0);  //NOLINT(readability-magic-numbers)
    heading_   = raw_heading;
    idx_       = raw_idx;
    width_     = raw_width;
    length_    = raw_length;
    ship_id_   = raw_id;

    checkBounds();
}

AISShips::AISShips(msg::HelperAISShip ros_ship, CanId id)
: BaseFrame(id, CAN_BYTE_DLEN_),
  num_ships_(0),
  lat_(ros_ship.lat_lon.latitude),
  lon_(ros_ship.lat_lon.longitude),
  speed_(ros_ship.sog.speed),
  rot_(ros_ship.rot.rot),
  course_(ros_ship.cog.heading),
  width_(ros_ship.width.dimension),
  length_(ros_ship.length.dimension),
  ship_id_(ros_ship.id)
{
    checkBounds();
}

msg::HelperAISShip AISShips::toRosMsg() const
{
    msg::HelperAISShip ship;

    msg::HelperLatLon lat_lon;
    lat_lon.set__latitude(lat_);
    lat_lon.set__longitude(lon_);

    msg::HelperHeading cog;
    cog.set__heading(course_);

    msg::HelperSpeed sog;
    //convert to km/h
    sog.set__speed(speed_);

    msg::HelperROT rot;
    rot.set__rot(rot_);

    msg::HelperDimension width;
    width.set__dimension(static_cast<float>(width_));  //NOLINT(readability-magic-numbers)

    msg::HelperDimension length;
    length.set__dimension(static_cast<float>(length_));  //NOLINT(readability-magic-numbers)

    ship.set__id(ship_id_);
    ship.set__lat_lon(lat_lon);
    ship.set__cog(cog);
    ship.set__sog(sog);
    ship.set__rot(rot);
    ship.set__width(width);
    ship.set__length(length);

    return ship;
}

CanFrame AISShips::toLinuxCan() const
{
    //NOTE: Implemented rounding for km/hr to knots conversion, is this ok?
    uint32_t raw_id    = ship_id_;
    uint32_t raw_lat   = static_cast<int32_t>(std::round((lat_ + 90.0) * 1000.0));   //NOLINT(readability-magic-numbers)
    uint32_t raw_lon   = static_cast<int32_t>(std::round((lon_ + 180.0) * 1000.0));  //NOLINT(readability-magic-numbers)
    uint16_t raw_speed = static_cast<int16_t>(std::round(speed_ / 1.852 * 10));      //NOLINT(readability-magic-numbers)
    uint16_t raw_course    = static_cast<int16_t>(course_ * 10);                     //NOLINT(readability-magic-numbers)
    uint16_t raw_heading   = static_cast<int16_t>(heading_);
    int8_t   raw_rot       = rot_;
    uint16_t raw_length    = static_cast<int16_t>(length_);
<<<<<<< HEAD
    uint16_t raw_width     = static_cast<uint16_t>(width_);
=======
    uint8_t  raw_width     = static_cast<int8_t>(width_);
>>>>>>> af4ad32c
    uint8_t  raw_idx       = idx_;
    uint8_t  raw_num_ships = num_ships_;

    CanFrame cf = BaseFrame::toLinuxCan();
    std::memcpy(cf.data + BYTE_OFF_ID, &raw_id, sizeof(int32_t));
    std::memcpy(cf.data + BYTE_OFF_LAT, &raw_lat, sizeof(int32_t));
    std::memcpy(cf.data + BYTE_OFF_LON, &raw_lon, sizeof(int32_t));
    std::memcpy(cf.data + BYTE_OFF_SPEED, &raw_speed, sizeof(int16_t));
    std::memcpy(cf.data + BYTE_OFF_COURSE, &raw_course, sizeof(int16_t));
    std::memcpy(cf.data + BYTE_OFF_HEADING, &raw_heading, sizeof(int16_t));
    std::memcpy(cf.data + BYTE_OFF_ROT, &raw_rot, sizeof(int8_t));
    std::memcpy(cf.data + BYTE_OFF_LENGTH, &raw_length, sizeof(int16_t));
<<<<<<< HEAD
    std::memcpy(cf.data + BYTE_OFF_WIDTH, &raw_width, sizeof(uint16_t));
=======
    std::memcpy(cf.data + BYTE_OFF_WIDTH, &raw_width, sizeof(int8_t));
>>>>>>> af4ad32c
    std::memcpy(cf.data + BYTE_OFF_IDX, &raw_idx, sizeof(int8_t));
    std::memcpy(cf.data + BYTE_OFF_NUM_SHIPS, &raw_num_ships, sizeof(int8_t));

    return cf;
}

std::string AISShips::debugStr() const
{
    std::stringstream ss;
    ss << BaseFrame::debugStr() << "\n"
       << "Ship " << idx_ << ":\n"
       << "ID: " << ship_id_ << "\n"
       << "Latitude (decimal degrees): " << lat_ << "\n"
       << "Longitude (decimal degrees): " << lon_ << "\n"
       << "Heading (degrees): " << heading_ << "\n"
       << "Speed (km/hr): " << speed_ << "\n"
       << "ROT (degree/min): " << rot_ << "\n"
       << "Width (m): " << width_ << "\n"
       << "Length (m): " << length_ << "\n"
       << "\n";

    return ss.str();
}
//AISShips public END
//AISShips private START

AISShips::AISShips(CanId id) : BaseFrame(std::span{AISSHIPS_IDS}, id, CAN_BYTE_DLEN_) {}

float AISShips::roundFloat(float val)
{
    return std::round(val * 10000) / 10000;  //NOLINT(readability-magic-numbers)
}

void AISShips::checkBounds() const
{
    auto err = utils::isOutOfBounds<float>(lat_, LAT_LBND, LAT_UBND);
    if (err) {
        std::string err_msg = err.value();
        throw std::out_of_range("Latitude angle is out of bounds!\n" + debugStr() + "\n" + err_msg);
    }
    err = utils::isOutOfBounds<float>(lon_, LON_LBND, LON_UBND);
    if (err) {
        std::string err_msg = err.value();
        throw std::out_of_range("Longitude is out of bounds!\n" + debugStr() + "\n" + err_msg);
    }
    err = utils::isOutOfBounds<float>(speed_, SPEED_LBND, SPEED_UBND);
    if (err) {
        std::string err_msg = err.value();
        throw std::out_of_range("Speed is out of bounds!\n" + debugStr() + "\n" + err_msg);
    }
    err = utils::isOutOfBounds<float>(course_, HEADING_LBND, HEADING_UBND);
    if (err) {
        std::string err_msg = err.value();
        throw std::out_of_range("Course is out of bounds!\n" + debugStr() + "\n" + err_msg);
    }
    err = utils::isOutOfBounds<float>(rot_, ROT_LBND, ROT_UBND);
    if (err) {
        std::string err_msg = err.value();
        throw std::out_of_range("ROT is out of bounds!\n" + debugStr() + "\n" + err_msg);
    }
    err = utils::isOutOfBounds<float>(width_, SHIP_DIMENSION_LBND, SHIP_DIMENSION_UBND);
    if (err) {
        std::string err_msg = err.value();
        throw std::out_of_range("Width is out of bounds!\n" + debugStr() + "\n" + err_msg);
    }
<<<<<<< HEAD
=======
    err = utils::isOutOfBounds<float>(length_, SHIP_DIMENSION_LBND, SHIP_DIMENSION_UBND);
    if (err) {
        std::string err_msg = err.value();
        throw std::out_of_range("Length is out of bounds!\n" + debugStr() + "\n" + err_msg);
    }
>>>>>>> af4ad32c
}
//AISShips private END
//AISShips END

//PwrMode START
//PwrMode public START

PwrMode::PwrMode(const CanFrame & cf) : PwrMode(static_cast<CanId>(cf.can_id))
{
    uint8_t raw_mode;

    std::memcpy(&raw_mode, cf.data + BYTE_OFF_MODE, sizeof(uint8_t));

    mode_ = raw_mode;

    checkBounds();
}

PwrMode::PwrMode(uint8_t mode, CanId id) : BaseFrame(id, CAN_BYTE_DLEN_), mode_(mode) { checkBounds(); }

CanFrame PwrMode::toLinuxCan() const
{
    uint8_t raw_mode = mode_;

    CanFrame cf = BaseFrame::toLinuxCan();
    std::memcpy(cf.data + BYTE_OFF_MODE, &raw_mode, sizeof(uint8_t));

    return cf;
}

std::string PwrMode::debugStr() const
{
    std::stringstream ss;
    ss << BaseFrame::debugStr() << "\n"
       << "Power mode: " << mode_;
    return ss.str();
}

// PwrMode public END
// PwrMode private START

PwrMode::PwrMode(CanId id) : BaseFrame(std::span{PWR_MODE_IDS}, id, CAN_BYTE_DLEN_) {}

void PwrMode::checkBounds() const
{
    auto err = utils::isOutOfBounds<float>(mode_, POWER_MODE_LOW, POWER_MODE_NORMAL);
    if (err) {
        std::string err_msg = err.value();
        throw std::out_of_range("Power mode value is out of bounds!\n" + debugStr() + "\n" + err_msg);
    }
}
// PwrMode private END
// PwrMode END

// DesiredHeading START
// DesiredHeading public START

DesiredHeading::DesiredHeading(const CanFrame & cf) : DesiredHeading(static_cast<CanId>(cf.can_id))
{
    uint32_t raw_heading;

    std::memcpy(&raw_heading, cf.data + BYTE_OFF_HEADING, sizeof(uint32_t));

    heading_ = static_cast<float>(raw_heading) / 1000;  //NOLINT(readability-magic-numbers)

    checkBounds();
}

DesiredHeading::DesiredHeading(msg::DesiredHeading ros_desired_heading, CanId id)
: BaseFrame(id, CAN_BYTE_DLEN_), heading_(ros_desired_heading.heading.heading)
{
    checkBounds();
}

msg::DesiredHeading DesiredHeading::toRosMsg() const
{
    msg::HelperHeading helper_msg;
    helper_msg.set__heading(heading_);
    msg::DesiredHeading msg;
    msg.set__heading(helper_msg);
    return msg;
}

CanFrame DesiredHeading::toLinuxCan() const
{
    uint32_t raw_heading = static_cast<uint32_t>(heading_) * 1000;  //NOLINT(readability-magic-numbers)

    CanFrame cf = BaseFrame::toLinuxCan();
    std::memcpy(cf.data + BYTE_OFF_HEADING, &raw_heading, sizeof(uint32_t));

    return cf;
}

std::string DesiredHeading::debugStr() const
{
    std::stringstream ss;
    ss << BaseFrame::debugStr() << "\n"
       << "Desired heading: " << heading_;
    return ss.str();
}

// DesiredHeading public END
// DesiredHeading private START

DesiredHeading::DesiredHeading(CanId id) : BaseFrame(std::span{DESIRED_HEADING_IDS}, id, CAN_BYTE_DLEN_) {}

void DesiredHeading::checkBounds() const
{
    auto err = utils::isOutOfBounds<float>(heading_, HEADING_LBND, HEADING_UBND);
    if (err) {
        std::string err_msg = err.value();
        throw std::out_of_range("Desired heading is out of bounds!\n" + debugStr() + "\n" + err_msg);
    }
}

// DesiredHeading private END
// DesiredHeading END

// RudderData START
// RudderData public START

RudderData::RudderData(const CanFrame & cf) : RudderData(static_cast<CanId>(cf.can_id))
{
    uint32_t raw_heading;

    std::memcpy(&raw_heading, cf.data + BYTE_OFF_HEADING, sizeof(uint32_t));

    heading_ = static_cast<float>(raw_heading) / 1000;  //NOLINT(readability-magic-numbers)

    checkBounds();
}

RudderData::RudderData(msg::HelperHeading ros_rudder_data, CanId id)
: BaseFrame(id, CAN_BYTE_DLEN_), heading_(ros_rudder_data.heading)
{
    checkBounds();
}

msg::HelperHeading RudderData::toRosMsg() const
{
    msg::HelperHeading msg;
    msg.set__heading(heading_);
    return msg;
}

CanFrame RudderData::toLinuxCan() const
{
    uint32_t raw_heading = static_cast<uint32_t>(heading_) * 1000;  //NOLINT(readability-magic-numbers)

    CanFrame cf = BaseFrame::toLinuxCan();
    std::memcpy(cf.data + BYTE_OFF_HEADING, &raw_heading, sizeof(uint32_t));

    return cf;
}

std::string RudderData::debugStr() const
{
    std::stringstream ss;
    ss << BaseFrame::debugStr() << "\n"
       << "Rudder heading: " << heading_;
    return ss.str();
}

// DesiredHeading public END
// DesiredHeading private START

RudderData::RudderData(CanId id) : BaseFrame(std::span{RUDDER_DATA_IDS}, id, CAN_BYTE_DLEN_) {}

void RudderData::checkBounds() const
{
    auto err = utils::isOutOfBounds<float>(heading_, HEADING_LBND, HEADING_UBND);
    if (err) {
        std::string err_msg = err.value();
        throw std::out_of_range("Rudder heading is out of bounds!\n" + debugStr() + "\n" + err_msg);
    }

    // DesiredHeading private END
    // DesiredHeading END
}
}  // namespace CAN_FP<|MERGE_RESOLUTION|>--- conflicted
+++ resolved
@@ -433,11 +433,7 @@
     uint16_t raw_heading;
     int8_t   raw_rot;
     uint16_t raw_length;
-<<<<<<< HEAD
     uint16_t raw_width;
-=======
-    uint8_t  raw_width;
->>>>>>> af4ad32c
     uint8_t  raw_idx;
     uint8_t  raw_num_ships;
 
@@ -449,11 +445,7 @@
     std::memcpy(&raw_heading, cf.data + BYTE_OFF_HEADING, sizeof(int16_t));
     std::memcpy(&raw_rot, cf.data + BYTE_OFF_ROT, sizeof(int8_t));
     std::memcpy(&raw_length, cf.data + BYTE_OFF_LENGTH, sizeof(int16_t));
-<<<<<<< HEAD
     std::memcpy(&raw_width, cf.data + BYTE_OFF_WIDTH, sizeof(uint16_t));
-=======
-    std::memcpy(&raw_width, cf.data + BYTE_OFF_WIDTH, sizeof(int8_t));
->>>>>>> af4ad32c
     std::memcpy(&raw_idx, cf.data + BYTE_OFF_IDX, sizeof(int8_t));
     std::memcpy(&raw_num_ships, cf.data + BYTE_OFF_NUM_SHIPS, sizeof(int8_t));
 
@@ -533,11 +525,7 @@
     uint16_t raw_heading   = static_cast<int16_t>(heading_);
     int8_t   raw_rot       = rot_;
     uint16_t raw_length    = static_cast<int16_t>(length_);
-<<<<<<< HEAD
     uint16_t raw_width     = static_cast<uint16_t>(width_);
-=======
-    uint8_t  raw_width     = static_cast<int8_t>(width_);
->>>>>>> af4ad32c
     uint8_t  raw_idx       = idx_;
     uint8_t  raw_num_ships = num_ships_;
 
@@ -550,11 +538,7 @@
     std::memcpy(cf.data + BYTE_OFF_HEADING, &raw_heading, sizeof(int16_t));
     std::memcpy(cf.data + BYTE_OFF_ROT, &raw_rot, sizeof(int8_t));
     std::memcpy(cf.data + BYTE_OFF_LENGTH, &raw_length, sizeof(int16_t));
-<<<<<<< HEAD
     std::memcpy(cf.data + BYTE_OFF_WIDTH, &raw_width, sizeof(uint16_t));
-=======
-    std::memcpy(cf.data + BYTE_OFF_WIDTH, &raw_width, sizeof(int8_t));
->>>>>>> af4ad32c
     std::memcpy(cf.data + BYTE_OFF_IDX, &raw_idx, sizeof(int8_t));
     std::memcpy(cf.data + BYTE_OFF_NUM_SHIPS, &raw_num_ships, sizeof(int8_t));
 
@@ -620,14 +604,11 @@
         std::string err_msg = err.value();
         throw std::out_of_range("Width is out of bounds!\n" + debugStr() + "\n" + err_msg);
     }
-<<<<<<< HEAD
-=======
     err = utils::isOutOfBounds<float>(length_, SHIP_DIMENSION_LBND, SHIP_DIMENSION_UBND);
     if (err) {
         std::string err_msg = err.value();
         throw std::out_of_range("Length is out of bounds!\n" + debugStr() + "\n" + err_msg);
     }
->>>>>>> af4ad32c
 }
 //AISShips private END
 //AISShips END
