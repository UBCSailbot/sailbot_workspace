--- conflicted
+++ resolved
@@ -184,11 +184,7 @@
 TEST_F(TestCanFrameParser, DesiredHeadingTestValid)
 {
     constexpr std::array<float, 2> expected_angles{9, 102};
-<<<<<<< HEAD
     CAN_FP::CanId                  id = CAN_FP::CanId::MAIN_HEADING;
-=======
-    CAN_FP::CanId                  id = CAN_FP::DesiredHeading::DESIRED_HEADING_IDS[0];
->>>>>>> af4ad32c
 
     for (size_t i = 0; i < 2; i++) {
         float              expected_angle = expected_angles[i];
@@ -255,11 +251,7 @@
 TEST_F(TestCanFrameParser, RudderDataTestValid)
 {
     constexpr std::array<float, 2> expected_angles{12, 128};
-<<<<<<< HEAD
     CAN_FP::CanId                  id = CAN_FP::CanId::RUDDER_DATA_FRAME;
-=======
-    CAN_FP::CanId                  id = CAN_FP::RudderData::RUDDER_DATA_IDS[0];
->>>>>>> af4ad32c
 
     for (size_t i = 0; i < 2; i++) {
         float              expected_angle = expected_angles[i];
@@ -426,18 +418,10 @@
     constexpr std::array<int32_t, 2> expected_raw_speeds{3500, 8000};
 
     for (size_t i = 0; i < 2; i++) {
-<<<<<<< HEAD
         CAN_FP::CanId id             = CAN_FP::CanId::PATH_GPS_DATA_FRAME;
         float         expected_lat   = expected_lats[i];
         float         expected_lon   = expected_lons[i];
         float         expected_speed = expected_speeds[i];
-=======
-        CAN_FP::CanId id               = CAN_FP::CanId::PATH_GPS_DATA_FRAME;
-        float         expected_lat     = expected_lats[i];
-        float         expected_lon     = expected_lons[i];
-        float         expected_speed   = expected_speeds[i];
-        float         expected_heading = expected_headings[i];
->>>>>>> af4ad32c
 
         msg::GPS           msg;
         msg::HelperLatLon  msg_latlon;
