--- conflicted
+++ resolved
@@ -32,6 +32,8 @@
 };
 
 /**
+ * @brief Test ROS<->CAN Battery translations work as expected for valid input values.
+ *        Treat both batteries as one combined battery.
  * @brief Test ROS<->CAN Battery translations work as expected for valid input values.
  *        Treat both batteries as one combined battery.
  */
@@ -236,7 +238,6 @@
         msg.set__heading(helper_msg);
 
         EXPECT_THROW(CAN_FP::DesiredHeading tmp(msg, valid_id), std::out_of_range);
-<<<<<<< HEAD
     };
 
     cf.can_id = static_cast<canid_t>(CAN_FP::CanId::MAIN_HEADING);
@@ -306,77 +307,6 @@
     cf.can_id = static_cast<canid_t>(CAN_FP::CanId::RUDDER_DATA_FRAME);
     std::copy(std::begin(GARBAGE_DATA), std::end(GARBAGE_DATA), cf.data);
 
-=======
-    };
-
-    cf.can_id = static_cast<canid_t>(CAN_FP::CanId::MAIN_HEADING);
-    std::copy(std::begin(GARBAGE_DATA), std::end(GARBAGE_DATA), cf.data);
-
-    EXPECT_THROW(CAN_FP::DesiredHeading tmp(cf), std::out_of_range);
-}
-
-/**
- * @brief Test ROS<->CAN RudderData translations work as expected for valid input values
- *
- */
-TEST_F(TestCanFrameParser, RudderDataTestValid)
-{
-    constexpr std::array<float, 2> expected_angles{12, 128};
-    CAN_FP::CanId                  id = CAN_FP::CanId::RUDDER_DATA_FRAME;
-
-    for (size_t i = 0; i < 2; i++) {
-        float              expected_angle = expected_angles[i];
-        msg::HelperHeading helper_msg;
-        helper_msg.set__heading(expected_angle);
-
-        CAN_FP::RudderData heading_from_ros = CAN_FP::RudderData(helper_msg, id);
-        CAN_FP::CanFrame   cf               = heading_from_ros.toLinuxCan();
-
-        EXPECT_EQ(cf.can_id, static_cast<canid_t>(id));
-        EXPECT_EQ(cf.len, CAN_FP::RudderData::CAN_BYTE_DLEN_);
-
-        uint32_t raw_angle;
-        std::memcpy(&raw_angle, cf.data + CAN_FP::RudderData::BYTE_OFF_HEADING, sizeof(uint32_t));
-        raw_angle /= 1000;  //NOLINT(readability-magic-numbers)
-        EXPECT_EQ(raw_angle, expected_angle);
-
-        CAN_FP::RudderData heading_from_can = CAN_FP::RudderData(cf);
-
-        EXPECT_EQ(heading_from_can.id_, id);
-
-        msg::HelperHeading msg_from_can = heading_from_can.toRosMsg();
-
-        EXPECT_DOUBLE_EQ(msg_from_can.heading, expected_angle);
-    }
-}
-
-/**
- * @brief Test the behavior of the RudderData class when given invalid Id values
- *
- */
-TEST_F(TestCanFrameParser, TestRudderDataInvalid)
-{
-    CAN_FP::CanId invalid_id = CAN_FP::CanId::RESERVED;
-
-    CAN_FP::CanFrame cf{.can_id = static_cast<canid_t>(invalid_id)};
-
-    EXPECT_THROW(CAN_FP::RudderData tmp(cf), CAN_FP::CanIdMismatchException);
-
-    std::vector<float> invalid_angles{HEADING_LBND - 1, HEADING_UBND + 1};
-
-    CAN_FP::CanId      valid_id = CAN_FP::CanId::MAIN_TR_TAB;
-    msg::HelperHeading helper_msg;
-
-    for (float invalid_angle : invalid_angles) {
-        helper_msg.set__heading(invalid_angle);
-
-        EXPECT_THROW(CAN_FP::RudderData tmp(helper_msg, valid_id), std::out_of_range);
-    };
-
-    cf.can_id = static_cast<canid_t>(CAN_FP::CanId::RUDDER_DATA_FRAME);
-    std::copy(std::begin(GARBAGE_DATA), std::end(GARBAGE_DATA), cf.data);
-
->>>>>>> 058ebe4e
     EXPECT_THROW(CAN_FP::RudderData tmp(cf), std::out_of_range);
 }
 
@@ -609,7 +539,6 @@
 
         EXPECT_THROW(CAN_FP::GPS tmp(msg, valid_id), std::out_of_range);
     };
-<<<<<<< HEAD
 }
 
 /**
@@ -659,8 +588,6 @@
     for (uint8_t invalid_mode : invalid_modes) {
         EXPECT_THROW(CAN_FP::PwrMode tmp(invalid_mode, valid_id), std::out_of_range);
     };
-=======
->>>>>>> 058ebe4e
 }
 
 /**
@@ -1236,19 +1163,11 @@
         is_cb_called = true;
     };
     canbus_t_->registerCanCbs({{
-<<<<<<< HEAD
       std::make_pair(CAN_FP::CanId::DATA_WIND, test_cb),
     }});
 
     // just need a valid and matching ID for this test
     CAN_FP::CanFrame dummy_frame{.can_id = static_cast<canid_t>(CAN_FP::CanId::DATA_WIND)};
-=======
-      std::make_pair(CAN_FP::CanId::BMS_DATA_FRAME, test_cb),
-    }});
-
-    // just need a valid and matching ID for this test
-    CAN_FP::CanFrame dummy_frame{.can_id = static_cast<canid_t>(CAN_FP::CanId::BMS_DATA_FRAME)};
->>>>>>> 058ebe4e
 
     canbus_t_->send(dummy_frame);
 
