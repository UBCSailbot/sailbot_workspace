#pragma once

#include <linux/can.h>
#include <stdint.h>

#include <array>
#include <custom_interfaces/msg/ais_ships.hpp>
#include <custom_interfaces/msg/batteries.hpp>
#include <custom_interfaces/msg/desired_heading.hpp>
#include <custom_interfaces/msg/gps.hpp>
#include <custom_interfaces/msg/helper_ais_ship.hpp>
#include <custom_interfaces/msg/sail_cmd.hpp>
#include <custom_interfaces/msg/wind_sensor.hpp>
#include <map>
#include <optional>
#include <span>
#include <stdexcept>

// CAN frame definitions from: https://ubcsailbot.atlassian.net/wiki/spaces/prjt22/pages/1827176527/CAN+Frames
namespace CAN_FP
{

using CanFrame   = struct canfd_frame;
using RawDataBuf = std::array<uint8_t, CANFD_MAX_DLEN>;
namespace msg    = custom_interfaces::msg;

/**
 * @brief IDs of CAN frames relevant to the Software team
 * NOTE: IDs are placeholders for now.
<<<<<<< HEAD
 * NOTE: IDs are placeholders for now.
=======
>>>>>>> 6633930e
 *
 */
enum class CanId : canid_t {
    PWR_MODE             = 0x00,
    MAIN_HEADING         = 0x01,
    MAIN_TR_TAB          = 0x02,
    RESERVED             = 0x29,
    BMS_DATA_FRAME       = 0x30,
    SAIL_WIND            = 0x40,
    DATA_WIND            = 0x41,
    RUDDER_DATA_FRAME    = 0x50,
    SAIL_AIS             = 0x60,
    PATH_GPS_DATA_FRAME  = 0x70,
    GENERIC_SENSOR_START = 0x100,
    GENERIC_SENSOR_END   = 0x1FF
};

/**
 * @brief Map the CanId enum to a description
 *
 */
static const std::map<CanId, std::string> CAN_DESC{
  {CanId::PWR_MODE, "PWR_MODE (Power Mode)"},
  {CanId::MAIN_HEADING, "MAIN_HEADING (Main heading for rudder)"},
  {CanId::MAIN_TR_TAB, "MAIN_TR_TAB (Trim tab for sail)"},
  {CanId::BMS_DATA_FRAME, "BMS_P_DATA_FRAME_1 (Battery 1 data)"},
  {CanId::RESERVED, "Reserved for mainframe (0x0 - 0x29)"},
  {CanId::SAIL_AIS, "SAIL_AIS (AIS ship data)"},
  {CanId::MAIN_HEADING, "MAIN_HEADING (Main rudder command)"},
  {CanId::SAIL_WIND, "SAIL_WIND (Mast wind sensor)"},
  {CanId::RUDDER_DATA_FRAME, "RUDDER_DATA_FRAME (Rudder data from ecompass)"},
  {CanId::PATH_GPS_DATA_FRAME, "PATH_GPS_DATA_FRAME (GPS latitude)"},
  {CanId::DATA_WIND, "DATA_WIND (Hull wind sensor)"}};

/**
 * @brief Custom exception for when an attempt is made to construct a CAN object with a mismatched ID
 *
 */
class CanIdMismatchException : public std::exception
{
public:
    /**
     * @brief Instantiate the CanIdMismatchException
     *
     * @param valid_ids Expected IDs
     * @param received  The invalid ID that was received
     */
    CanIdMismatchException(std::span<const CanId> valid_ids, CanId received);

    using std::exception::what;  // Needed to resolve virtual function overload error
    /**
     * @brief Return the exception message
     *
     * @return exception message
     */
    const char * what();

private:
    std::string msg_;  // exception message
};

/**
 * @brief Abstract class that represents a generic dataframe. Not meant to be instantiated
 * on its own, and must be instantiated with a derived class
 *
 */
class BaseFrame
{
public:
    const CanId   id_;
    const uint8_t can_byte_dlen_;  // Number of bytes of data used in the Linux CAN representation

    /**
     * @brief Override the << operator for printing
     *
     * @param os  output stream (typically std::cout)
     * @param can BaseFrame instance to print
     * @return stream to print
     */
    friend std::ostream & operator<<(std::ostream & os, const BaseFrame & can);

protected:
    /**
     * @brief Derived classes can instantiate a base frame using an CanId and a data length
     *
     * @param id            CanId of the fraeme
     * @param can_byte_dlen Number of bytes used in the Linux CAN representation
     */
    BaseFrame(CanId id, uint8_t can_byte_dlen);

    /**
     * @brief Derived classes can instantiate a base frame and check if the id is vaild
     *
     * @param valid_ids      a span of valid CanIds
     * @param id             the id to check
     * @param can_byte_dlen_ Number of bytes used in the Linux CAN representatio nof the dataframe
     */
    BaseFrame(std::span<const CanId> valid_ids, CanId id, uint8_t can_byte_dlen_);

    /**
     * @return The Linux CanFrame representation of the frame
     */
    virtual CanFrame toLinuxCan() const;

    /**
     * @return A string that can be printed or logged for debugging
     */
    virtual std::string debugStr() const;
};

/**
 * @brief A battery class derived from the BaseFrame. Represents battery data.
 *
 */
class Battery final : public BaseFrame
{
public:
    // Valid CanIds that a Battery object can have. There used to be two, but now there is only one.
    static constexpr std::array<CanId, 1> BATTERY_IDS    = {CanId::BMS_DATA_FRAME};
    static constexpr uint8_t              CAN_BYTE_DLEN_ = 8;
    static constexpr uint8_t              BYTE_OFF_VOLT  = 0;
    static constexpr uint8_t              BYTE_OFF_CURR  = 4;

    /**
     * @brief Explicitly deleted no-argument constructor
     *
     */
    Battery() = delete;

    /**
     * @brief Construct a Battery object from a Linux CanFrame representation
     *
     * @param cf Linux CanFrame
     */
    explicit Battery(const CanFrame & cf);

    /**
     * @brief Construct a Battery object from a custom_interfaces ROS msg representation
     *
     * @param ros_bat custom_interfaces representation of a Battery
     * @param id      CanId of the battery
     */
    explicit Battery(msg::HelperBattery ros_bat, CanId id);

    /**
     * @return the custom_interfaces ROS representation of the Battery object
     */
    msg::HelperBattery toRosMsg() const;

    /**
     * @return the Linux CanFrame representation of the Battery object
     */
    CanFrame toLinuxCan() const override;

    /**
     * @return A string that can be printed or logged to debug an AISShips object
     */
    std::string debugStr() const override;

private:
    /**
     * @brief Private helper constructor for Battery objects
     *
     * @param id CanId of the battery
     */
    explicit Battery(CanId id);

    /**
     * @brief Check if the assigned fields after constructing a Battery object are within bounds.
     * @throws std::out_of_range if any assigned fields are outside of expected bounds
     */
    void checkBounds() const;

    // Note: Each BMS battery is comprised of multiple battery cells
    float volt_;  // Average voltage of cells in the battery
    float curr_;  // Current - positive means charging and negative means discharging (powering the boat)
};

/**
 * @brief A sail class derived from the BaseFrame. Represents a sail command.
 *
 */
class SailCmd final : public BaseFrame
{
public:
    static constexpr std::array<CanId, 1> SAIL_CMD_IDS   = {CanId::MAIN_TR_TAB};
    static constexpr uint8_t              CAN_BYTE_DLEN_ = 4;
    static constexpr uint8_t              BYTE_OFF_ANGLE = 0;

    /**
     * @brief Explicitly deleted no-argument constructor
     *
     */
    SailCmd() = delete;

    /**
     * @brief Construct a SailCmd object from a Linux CanFrame representation
     *
     * @param cf Linux CanFrame
     */
    explicit SailCmd(const CanFrame & cf);

    /**
     * @brief Construct a SailCmd object from a custom_interfaces ROS msg representation
     *
     * @param ros_sail_cmd custom_interfaces representation of a SailCmd
     * @param id      CanId of the SailCmd
     */
    explicit SailCmd(msg::SailCmd ros_sail_cmd, CanId id);

    /**
     * @return the custom_interfaces ROS representation of the SailCmd object
     */
    msg::SailCmd toRosMsg() const;

    /**
     * @return the Linux CanFrame representation of the SailCmd object
     */
    CanFrame toLinuxCan() const override;

    /**
     * @return A string that can be printed or logged to debug a SailCmd object
     */
    std::string debugStr() const override;

private:
    /**
     * @brief Private helper constructor for SailCmd objects
     *
     * @param id CanId of the SailCmd
     */
    explicit SailCmd(CanId id);

    /**
     * @brief Check if the assigned fields after constructing a SailCmd object are within bounds.
     * @throws std::out_of_range if any assigned fields are outside of expected bounds
     */
    void checkBounds() const;

    float angle_;  // Angle specified by the command
};

/**
 * @brief A wind class derived from the BaseFrame. Represents wind data.
 *
 */
class WindSensor final : public BaseFrame
{
public:
    static constexpr std::array<CanId, 2> WIND_SENSOR_IDS = {CanId::SAIL_WIND, CanId::DATA_WIND};
    static constexpr uint8_t              CAN_BYTE_DLEN_  = 4;
    static constexpr uint8_t              BYTE_OFF_ANGLE  = 0;
    static constexpr uint8_t              BYTE_OFF_SPEED  = 2;

    /**
     * @brief Explicitly deleted no-argument constructor
     *
     */
    WindSensor() = delete;

    /**
     * @brief Construct a Wind object from a Linux CanFrame representation
     *
     * @param cf Linux CanFrame
     */
    explicit WindSensor(const CanFrame & cf);

    /**
     * @brief Construct a WindSensor object from a custom_interfaces ROS msg representation
     *
     * @param ros_wind_sensor custom_interfaces representation of a WindSensor
     * @param id      CanId of the GPS (use the rosIdxToCanId() method if unknown)
     */
    explicit WindSensor(msg::WindSensor ros_wind_sensor, CanId id);

    /**
     * @return the custom_interfaces ROS representation of the WindSensor
     */
    msg::WindSensor toRosMsg() const;

    /**
     * @return the Linux CanFrame representation of the GPS object
     */
    CanFrame toLinuxCan() const override;

    /**
     * @return A string that can be printed or logged to debug a GPS object
     */
    std::string debugStr() const override;

    /**
     * @brief Factory method to convert the index of a wind sensor in the custom_interfaces ROS representation
     *        into a CanId if valid.
     *
     * @param bat_idx idx of the wind sensor in a custom_interfaces::msg::WindSensors array
     * @return CanId if valid, std::nullopt if invalid
     */
    static std::optional<CanId> rosIdxToCanId(size_t wind_idx);

private:
    /**
     * @brief Private helper constructor for GPS objects
     *
     * @param id CanId of the WindSensor Object
     */
    explicit WindSensor(CanId id);

    /**
     * @brief Check if the assigned fields after constructing a GPS object are within bounds.
     * @throws std::out_of_range if any assigned fields are outside of expected bounds
     */
    void checkBounds() const;

    int16_t wind_angle_;
    float   wind_speed_;
};

/**
 * @brief GPS class derived from the BaseFrame. Represents GPS data.
 *
 */
class GPS final : public BaseFrame
{
public:
    static constexpr std::array<CanId, 1> GPS_IDS          = {CanId::PATH_GPS_DATA_FRAME};
    static constexpr uint8_t              CAN_BYTE_DLEN_   = 24;
    static constexpr uint32_t             BYTE_OFF_LAT     = 0;
    static constexpr uint32_t             BYTE_OFF_LON     = 4;
    static constexpr uint32_t             BYTE_OFF_SEC     = 8;
    static constexpr uint32_t             BYTE_OFF_MIN     = 12;
    static constexpr uint32_t             BYTE_OFF_HOUR    = 13;
    static constexpr uint32_t             BYTE_OFF_RESV    = 14;
    static constexpr uint32_t             BYTE_OFF_HEADING = 16;
    static constexpr uint32_t             BYTE_OFF_SPEED   = 20;

    /**
       * @brief Explicitly deleted no-argument constructor
       *
       */
    GPS() = delete;

    /**
     * @brief Construct a GPS object from a Linux CanFrame representation
     *
     * @param cf Linux CanFrame
     */
    explicit GPS(const CanFrame & cf);

    /**
     * @brief Construct a GPS object from a custom_interfaces ROS msg representation
     *
     * @param ros_gps custom_interfaces representation of a GPS
     * @param id      CanId of the GPS
     */
    explicit GPS(msg::GPS ros_gps, CanId id);

    /**
     * @return the custom_interfaces ROS representation of the GPS object
     */
    msg::GPS toRosMsg() const;

    /**
     * @return the Linux CanFrame representation of the GPS object
     */
    CanFrame toLinuxCan() const override;

    /**
     * @return A string that can be printed or logged to debug a GPS object
     */
    std::string debugStr() const override;

private:
    /**
     * @brief Private helper constructor for GPS objects
     *
     * @param id CanId of the GPS
     */
    explicit GPS(CanId id);

    /**
     * @brief Check if the assigned fields after constructing a GPS object are within bounds.
     * @throws std::out_of_range if any assigned fields are outside of expected bounds
     */
    void checkBounds() const;

    float lat_;
    float lon_;
    float sec_;
    float min_;
    float hour_;
    float heading_;
    float speed_;
};

/**
 * @brief AISShips class derived from BaseFrame. Represents AIS ship data.
 *
 */
class AISShips final : public BaseFrame
{
public:
    static constexpr std::array<CanId, 1> AISSHIPS_IDS       = {CanId::SAIL_AIS};
    static constexpr uint32_t             CAN_BYTE_DLEN_     = 26;
    static constexpr uint32_t             BYTE_OFF_ID        = 0;
    static constexpr uint32_t             BYTE_OFF_LAT       = 4;
    static constexpr uint32_t             BYTE_OFF_LON       = 8;
    static constexpr uint16_t             BYTE_OFF_SPEED     = 12;
    static constexpr uint16_t             BYTE_OFF_COURSE    = 14;
    static constexpr uint16_t             BYTE_OFF_HEADING   = 16;
    static constexpr uint8_t              BYTE_OFF_ROT       = 18;
    static constexpr uint16_t             BYTE_OFF_LENGTH    = 20;
    static constexpr uint8_t              BYTE_OFF_WIDTH     = 22;
    static constexpr uint8_t              BYTE_OFF_IDX       = 24;
    static constexpr uint8_t              BYTE_OFF_NUM_SHIPS = 25;

    /**
     * @brief Explicitly deleted no-argument constructor
     *
     */
    AISShips() = delete;

    /**
     * @brief Construct an AISShips object from a Linux CanFrame representation
     *
     * @param cf Linux CanFrame
     */
    explicit AISShips(const CanFrame & cf);

    /**
     * @brief Construct an AISShips object from a custom_interfaces ROS msg representation
     *
     * @param ros_ais_ship custom_interfaces representation of an AISShip
     * @param id      CanId of the AISShips
     */
    explicit AISShips(msg::HelperAISShip ros_ship, CanId id);

    /**
     * @return the custom_interfaces ROS representation of the AISShips object
     */
    msg::HelperAISShip toRosMsg() const;

    /**
     * @return the Linux CanFrame representation of the Battery object
     */
    CanFrame toLinuxCan() const override;

    /**
     * @return A string that can be printed or logged to debug a Battery object
     */
    std::string debugStr() const override;

    /**
     * @brief Returns the number of ships
     *
     * @return the number of ships
     */
    int getNumShips() const { return num_ships_; }

    /**
     * @brief Returns the index of the current ship
     *
     * @return the index of the current ship
     */
    int getShipIndex() const { return idx_; }

private:
    /**
     * @brief Private helper constructor for AISShips objects
     *
     * @param id CanId of the AISShips
     */
    explicit AISShips(CanId id);

    /**
     * @brief Rounds a float to 4 decimal places of precision
     *
     * @param val
     * @return rounded float
     */
    static float roundFloat(float val);

    /**
     * @brief Check if the assigned fields after constructing an AISShips object are within bounds.
     * @throws std::out_of_range if any assigned fields are outside of expected bounds
     */
    void checkBounds() const;

    uint8_t  num_ships_;
    float    lat_;
    float    lon_;
    float    speed_;
    int8_t   rot_;
    float    course_;
    float    heading_;
    float    width_;
    float    length_;
    uint32_t ship_id_;
    uint8_t  idx_;
};

//TODO: Create PWR_MODE frame
/**
 * @brief Power mode class derived from BaseFrame. Represents power mode data.
 *
 */
class PwrMode final : public BaseFrame
{
public:
    static constexpr std::array<CanId, 1> PWR_MODE_IDS   = {CanId::PWR_MODE};
    static constexpr uint32_t             CAN_BYTE_DLEN_ = 1;
    static constexpr uint32_t             BYTE_OFF_MODE  = 0;

    /**
     * @brief Explicitly deleted no-argument constructor
     *
     */
    PwrMode() = delete;

    /**
     * @brief Construct an PwrMode object from a Linux CanFrame representation
     *
     * @param cf Linux CanFrame
     */
    explicit PwrMode(const CanFrame & cf);

    /**
     * @brief Construct an AISShips object from a custom_interfaces ROS msg representation
     *
     * @param ros_ais_ship custom_interfaces representation of the PwrMode
     * @param id      CanId of the PwrMode
     */
    explicit PwrMode(msg::HelperAISShip ros_ship, CanId id);

    /**
     * @return the custom_interfaces ROS representation of the PwrMode object
     */
    //msg::HelperPwrMode toRosMsg() const;

    /**
     * @return the Linux CanFrame representation of the PwrMode object
     */
    CanFrame toLinuxCan() const override;

    /**
     * @return A string that can be printed or logged to debug a PwrMode object
     */
    std::string debugStr() const override;

private:
    /**
     * @brief Private helper constructor for PwrMode objects
     *
     * @param id CanId of the PwrMode
     */
    explicit PwrMode(CanId id);

    /**
     * @brief Check if the assigned fields after constructing a PwrMode object are within bounds.
     * @throws std::out_of_range if any assigned fields are outside of expected bounds
     */
    void checkBounds() const;

    uint8_t mode_;
};

/**
 * @brief A DesiredHeading class derived from the BaseFrame. Represents a desired heading for the rudder.
 *
 */
class DesiredHeading final : public BaseFrame
{
public:
    static constexpr std::array<CanId, 1> DESIRED_HEADING_IDS = {CanId::MAIN_HEADING};
    static constexpr uint8_t              CAN_BYTE_DLEN_      = 4;
    static constexpr uint8_t              BYTE_OFF_HEADING    = 0;

    /**
     * @brief Explicitly deleted no-argument constructor
     *
     */
    DesiredHeading() = delete;

    /**
     * @brief Construct a Desiredheading object from a Linux CanFrame representation
     *
     * @param cf Linux CanFrame
     */
    explicit DesiredHeading(const CanFrame & cf);

    /**
     * @brief Construct a DesiredHeading object from a custom_interfaces ROS msg representation
     *
     * @param ros_desired_heading custom_interfaces representation of a DesiredHeading
     * @param id      CanId of the DesiredHeading
     */
    explicit DesiredHeading(msg::DesiredHeading ros_desired_heading, CanId id);

    /**
     * @return the custom_interfaces ROS representation of the DesiredHeading object
     */
    msg::DesiredHeading toRosMsg() const;

    /**
     * @return the Linux CanFrame representation of the DesiredHeading object
     */
    CanFrame toLinuxCan() const override;

    /**
     * @return A string that can be printed or logged to debug a DesiredHeading object
     */
    std::string debugStr() const override;

private:
    /**
     * @brief Private helper constructor for DesiredHeading objects
     *
     * @param id CanId of the DesiredHeading
     */
    explicit DesiredHeading(CanId id);

    /**
     * @brief Check if the assigned fields after constructing a DesiredHeading object are within bounds.
     * @throws std::out_of_range if any assigned fields are outside of expected bounds
     */
    void checkBounds() const;

    float heading_;  // Angle specified by the command
};

/**
 * @brief A Rudder Data class derived from the BaseFrame. Represents data of rudder's position.
 *
 */
class RudderData final : public BaseFrame
{
public:
    static constexpr std::array<CanId, 1> RUDDER_DATA_IDS  = {CanId::RUDDER_DATA_FRAME};
    static constexpr uint8_t              CAN_BYTE_DLEN_   = 2;
    static constexpr uint8_t              BYTE_OFF_HEADING = 0;

    /**
     * @brief Explicitly deleted no-argument constructor
     *
     */
    RudderData() = delete;

    /**
     * @brief Construct a RudderData object from a Linux CanFrame representation
     *
     * @param cf Linux CanFrame
     */
    explicit RudderData(const CanFrame & cf);

    /**
     * @brief Construct a HelperHeading object from a custom_interfaces ROS msg representation
     *
     * @param ros_rudder_heading custom_interfaces representation of a HelperHeading
     * @param id      CanId of the HelperHeading
     */
    explicit RudderData(msg::HelperHeading ros_rudder_data, CanId id);

    /**
     * @return the custom_interfaces ROS representation of the DesiredHeading object
     */
    msg::HelperHeading toRosMsg() const;

    /**
     * @return the Linux CanFrame representation of the RudderData object
     */
    CanFrame toLinuxCan() const override;

    /**
     * @return A string that can be printed or logged to debug a RudderData object
     */
    std::string debugStr() const override;

private:
    /**
     * @brief Private helper constructor for DesiredHeading objects
     *
     * @param id CanId of the RudderData
     */
    explicit RudderData(CanId id);

    /**
     * @brief Check if the assigned fields after constructing a DesiredHeading object are within bounds.
     * @throws std::out_of_range if any assigned fields are outside of expected bounds
     */
    void checkBounds() const;

    float heading_;
};

}  // namespace CAN_FP<|MERGE_RESOLUTION|>--- conflicted
+++ resolved
@@ -27,10 +27,6 @@
 /**
  * @brief IDs of CAN frames relevant to the Software team
  * NOTE: IDs are placeholders for now.
-<<<<<<< HEAD
- * NOTE: IDs are placeholders for now.
-=======
->>>>>>> 6633930e
  *
  */
 enum class CanId : canid_t {
