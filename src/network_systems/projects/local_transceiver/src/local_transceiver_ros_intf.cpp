#include <bits/stdc++.h>

#include <chrono>
#include <functional>
#include <memory>
#include <rclcpp/publisher.hpp>
#include <rclcpp/rclcpp.hpp>
#include <rclcpp/subscription.hpp>
#include <rclcpp/timer.hpp>
#include <std_msgs/msg/string.hpp>
#include <std_srvs/srv/trigger.hpp>

#include "cmn_hdrs/ros_info.h"
#include "cmn_hdrs/shared_constants.h"
#include "local_transceiver.h"
#include "net_node.h"

/**
 * @brief Connect the Local Transceiver to the ROS network
 *
 */
class LocalTransceiverIntf : public NetNode
{
public:
    /**
     * @brief Construct a new Local Transceiver Intf Node
     *
     * @param lcl_trns Local Transceiver instance
     */
    explicit LocalTransceiverIntf() : NetNode("local_transceiver_node")

    {
        this->declare_parameter("enabled", true);
        bool enabled_ = this->get_parameter("enabled").as_bool();

        if (!enabled_) {
            RCLCPP_INFO(this->get_logger(), "Local Transceiver is DISABLED");
        } else {
            this->declare_parameter("mode", SYSTEM_MODE::DEV);

            rclcpp::Parameter mode_param = this->get_parameter("mode");
            std::string       mode       = mode_param.as_string();
            std::string       default_port;

            if (mode == SYSTEM_MODE::PROD) {
                if (mode == SYSTEM_MODE::PROD) {
                    default_port             = "/dev/ttyS0";
                    std::string set_baud_cmd = "stty -F /dev/ttyS0 19200";
                    int         result       = std::system(set_baud_cmd.c_str());  //NOLINT(concurrency-mt-unsafe)
                    if (result != 0) {
                        std::string msg = "Error: could not set baud rate for local trns port /dev/ttyS0";
                        std::cerr << msg << std::endl;
                        throw std::exception();
                    }
                }
            } else if (mode == SYSTEM_MODE::DEV) {
                default_port                = LOCAL_TRANSCEIVER_TEST_PORT;
<<<<<<< HEAD
                std::string run_iridium_cmd = "$ROS_WORKSPACE/scripts/run_virtual_iridium.sh &"; // HEREE
                int         result          = std::system(run_iridium_cmd.c_str());  //NOLINT(concurrency-mt-unsafe)
                if (result != 0) {
                    std::string msg = "Error: could not start virtual iridium";
                    std::cerr << msg << std::endl;
                    throw std::exception();
=======
                std::string run_iridium_cmd = "$ROS_WORKSPACE/scripts/run_virtual_iridium.sh";
                std::thread vi_thread(std::system, run_iridium_cmd.c_str());
                //vi needs to run in background
                vi_thread.detach();

                const int   MAX_ATTEMPTS   = 100;  // 100ms timeout, should only take <5
                int         attempts       = 0;
                const int   SLEEP_MS       = 1;
                const int   IOCTL_ERR_CODE = 256;
                std::string set_baud_cmd   = "stty 19200 < $LOCAL_TRANSCEIVER_TEST_PORT 2>/dev/null";
                //silence stderr to not clutter console while polling
                while (attempts < MAX_ATTEMPTS) {
                    if (std::filesystem::exists(LOCAL_TRANSCEIVER_TEST_PORT)) {
                        int result = std::system(set_baud_cmd.c_str());  //NOLINT(concurrency-mt-unsafe)
                        if (result == 0) {
                            break;
                        }
                        if (result != IOCTL_ERR_CODE) {
                            std::cerr << "Failed to set baud rate with code: " << result << std::endl;
                        }
                    }
                    std::this_thread::sleep_for(std::chrono::milliseconds(SLEEP_MS));
                    attempts++;
>>>>>>> e6573766
                }

                if (attempts == MAX_ATTEMPTS) {
                    std::string msg = "Error: could not start virtual iridium";
                    std::cerr << msg << std::endl;
                    throw std::exception();
                }
            } else if (mode == SYSTEM_MODE::TEST_SAT) {
                default_port             = "/dev/ttyS0";
                std::string set_baud_cmd = "stty -F /dev/ttyS0 19200";
                int         result       = std::system(set_baud_cmd.c_str());  //NOLINT(concurrency-mt-unsafe)
                if (result != 0) {
                    std::string msg = "Error: could not set baud rate for local trns port /dev/ttyS0";
                    std::cerr << msg << std::endl;
                    throw std::exception();
                }
                
            } else {
                std::string msg = "Error, invalid system mode" + mode;
                throw std::runtime_error(msg);
            }

            this->declare_parameter("port", default_port);
            rclcpp::Parameter default_port_parm = this->get_parameter("port");
            std::string       port              = default_port_parm.as_string();

            RCLCPP_INFO(
              this->get_logger(), "Running Local Transceiver in mode: %s, with port: %s.", mode.c_str(), port.c_str());
            lcl_trns_ = std::make_unique<LocalTransceiver>(port, SATELLITE_BAUD_RATE);

            std::future<std::optional<custom_interfaces::msg::Path>> fut =
              std::async(std::launch::async, lcl_trns_->getCache);

            static constexpr int  ROS_Q_SIZE     = 5;
            static constexpr auto TIMER_INTERVAL = std::chrono::milliseconds(300000);
            timer_ = this->create_wall_timer(TIMER_INTERVAL, std::bind(&LocalTransceiverIntf::pub_cb, this));
            pub_   = this->create_publisher<custom_interfaces::msg::Path>(ros_topics::GLOBAL_PATH, ROS_Q_SIZE);

            // subscriber nodes
            sub_wind_sensor = this->create_subscription<custom_interfaces::msg::WindSensors>(
              ros_topics::WIND_SENSORS, ROS_Q_SIZE,
              std::bind(&LocalTransceiverIntf::sub_wind_sensor_cb, this, std::placeholders::_1));
            sub_batteries = this->create_subscription<custom_interfaces::msg::Batteries>(
              ros_topics::BATTERIES, ROS_Q_SIZE,
              std::bind(&LocalTransceiverIntf::sub_batteries_cb, this, std::placeholders::_1));
            sub_data_sensors = this->create_subscription<custom_interfaces::msg::GenericSensors>(
              ros_topics::DATA_SENSORS, ROS_Q_SIZE,
              std::bind(&LocalTransceiverIntf::sub_data_sensors_cb, this, std::placeholders::_1));
            sub_gps = this->create_subscription<custom_interfaces::msg::GPS>(
              ros_topics::GPS, ROS_Q_SIZE, std::bind(&LocalTransceiverIntf::sub_gps_cb, this, std::placeholders::_1));
            sub_local_path_data = this->create_subscription<custom_interfaces::msg::LPathData>(
              ros_topics::LOCAL_PATH, ROS_Q_SIZE,
              std::bind(&LocalTransceiverIntf::sub_local_path_data_cb, this, std::placeholders::_1));

<<<<<<< HEAD
            RCLCPP_INFO(this->get_logger(), "About to create send_data service");
            srv_send_ = this->create_service<std_srvs::srv::Trigger>(
                "send_data",
                std::bind(&LocalTransceiverIntf::send_request_handler, this,
                        std::placeholders::_1, std::placeholders::_2));
            RCLCPP_INFO(this->get_logger(), "send_data service created");

=======
            std::optional<custom_interfaces::msg::Path> msg = fut.get();
            if (msg) {
                pub_->publish(*msg);
            }
>>>>>>> e6573766
        }
    }

private:
    std::unique_ptr<LocalTransceiver>                          lcl_trns_;  // Local Transceiver instance
    rclcpp::TimerBase::SharedPtr                               timer_;     // Publishing timer
    rclcpp::Publisher<custom_interfaces::msg::Path>::SharedPtr pub_;

    rclcpp::Subscription<custom_interfaces::msg::WindSensors>::SharedPtr    sub_wind_sensor;
    rclcpp::Subscription<custom_interfaces::msg::Batteries>::SharedPtr      sub_batteries;
    rclcpp::Subscription<custom_interfaces::msg::GenericSensors>::SharedPtr sub_data_sensors;
    rclcpp::Subscription<custom_interfaces::msg::GPS>::SharedPtr            sub_gps;
    rclcpp::Subscription<custom_interfaces::msg::LPathData>::SharedPtr      sub_local_path_data;

    rclcpp::Service<std_srvs::srv::Trigger>::SharedPtr srv_send_;

    /**
     * @brief Callback function to publish to onboard ROS network
     *
     */
    void pub_cb(/*placeholder*/)
    {
        custom_interfaces::msg::Path msg = lcl_trns_->receive();
        pub_->publish(msg);
    }

    /**
     * @brief Callback function to subscribe to the onboard ROS network for wind sensors
     */
    void sub_wind_sensor_cb(custom_interfaces::msg::WindSensors in_msg) { lcl_trns_->updateSensor(in_msg); }

    /**
     * @brief Callback function to subscribe to the onboard ROS network for batteries
     */
    void sub_batteries_cb(custom_interfaces::msg::Batteries in_msg) { lcl_trns_->updateSensor(in_msg); }

    /**
     * @brief Callback function to subscribe to the onboard ROS network for generic sensors
     */
    void sub_data_sensors_cb(custom_interfaces::msg::GenericSensors in_msg) { lcl_trns_->updateSensor(in_msg); }

    /**
     * @brief Callback function to subscribe to the onboard ROS network for GPS
     */
    void sub_gps_cb(custom_interfaces::msg::GPS in_msg) { lcl_trns_->updateSensor(in_msg); }

    void sub_local_path_data_cb(custom_interfaces::msg::LPathData in_msg) { lcl_trns_->updateSensor(in_msg); }

    void send_request_handler (
        std::shared_ptr<std_srvs::srv::Trigger::Request> request,
        std::shared_ptr<std_srvs::srv::Trigger::Response> response) 
    {
        (void)request;
        
        try {
            bool success = lcl_trns_->send();
            if (success) {
                RCLCPP_INFO(this->get_logger(), "Successfully sent data via Local Transceiver");
                response->success = true;
                response->message = "Transmission Successful";
            } else {
                RCLCPP_INFO(this->get_logger(), "Send is unsuccessful");
                response->success = false;
                response->message = "Transmission Failed";
            }

        } catch (const std::exception &e) {
            RCLCPP_ERROR(this->get_logger(), "Exception during send(): %s", e.what());
            response->success = false;
            response->message = std::string("Exception: ") + e.what();
        }
    }
};

int main(int argc, char * argv[])
{
    bool err = false;
    rclcpp::init(argc, argv);

    try {
        std::shared_ptr<LocalTransceiverIntf> node = std::make_shared<LocalTransceiverIntf>();
        try {
            rclcpp::spin(node);
        } catch (std::exception & e) {
            RCLCPP_ERROR(node->get_logger(), "%s", e.what());
            throw e;
        }
    } catch (std::exception & e) {
        std::cerr << e.what() << std::endl;
        err = true;
    }
    rclcpp::shutdown();
    return err ? -1 : 0;
}<|MERGE_RESOLUTION|>--- conflicted
+++ resolved
@@ -55,14 +55,6 @@
                 }
             } else if (mode == SYSTEM_MODE::DEV) {
                 default_port                = LOCAL_TRANSCEIVER_TEST_PORT;
-<<<<<<< HEAD
-                std::string run_iridium_cmd = "$ROS_WORKSPACE/scripts/run_virtual_iridium.sh &"; // HEREE
-                int         result          = std::system(run_iridium_cmd.c_str());  //NOLINT(concurrency-mt-unsafe)
-                if (result != 0) {
-                    std::string msg = "Error: could not start virtual iridium";
-                    std::cerr << msg << std::endl;
-                    throw std::exception();
-=======
                 std::string run_iridium_cmd = "$ROS_WORKSPACE/scripts/run_virtual_iridium.sh";
                 std::thread vi_thread(std::system, run_iridium_cmd.c_str());
                 //vi needs to run in background
@@ -86,7 +78,6 @@
                     }
                     std::this_thread::sleep_for(std::chrono::milliseconds(SLEEP_MS));
                     attempts++;
->>>>>>> e6573766
                 }
 
                 if (attempts == MAX_ATTEMPTS) {
@@ -141,20 +132,10 @@
               ros_topics::LOCAL_PATH, ROS_Q_SIZE,
               std::bind(&LocalTransceiverIntf::sub_local_path_data_cb, this, std::placeholders::_1));
 
-<<<<<<< HEAD
-            RCLCPP_INFO(this->get_logger(), "About to create send_data service");
-            srv_send_ = this->create_service<std_srvs::srv::Trigger>(
-                "send_data",
-                std::bind(&LocalTransceiverIntf::send_request_handler, this,
-                        std::placeholders::_1, std::placeholders::_2));
-            RCLCPP_INFO(this->get_logger(), "send_data service created");
-
-=======
             std::optional<custom_interfaces::msg::Path> msg = fut.get();
             if (msg) {
                 pub_->publish(*msg);
             }
->>>>>>> e6573766
         }
     }
 
