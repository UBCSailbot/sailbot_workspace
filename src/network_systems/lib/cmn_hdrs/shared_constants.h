#pragma once

#include <custom_interfaces/msg/batteries.hpp>
#include <custom_interfaces/msg/ph_sensors.hpp>
#include <custom_interfaces/msg/pressure_sensors.hpp>
#include <custom_interfaces/msg/salinity_sensors.hpp>
#include <custom_interfaces/msg/temp_sensors.hpp>
#include <custom_interfaces/msg/wind_sensors.hpp>
#include <string>

/**
 * ROS argument value for system mode. An enum would be a better way of representing a binary choice between the two
 * options, but since strings are not integral types they cannot be made into enums.
 */
namespace SYSTEM_MODE
{
static const std::string PROD = "production";
static const std::string DEV  = "development";
};  // namespace SYSTEM_MODE

constexpr unsigned int MAX_LOCAL_TO_REMOTE_PAYLOAD_SIZE_BYTES = 340;
constexpr unsigned int MAX_REMOTE_TO_LOCAL_PAYLOAD_SIZE_BYTES = 270;

constexpr int NUM_BATTERIES = []() constexpr
{
    using batteries_arr = custom_interfaces::msg::Batteries::_batteries_type;
    return sizeof(batteries_arr) / sizeof(custom_interfaces::msg::HelperBattery);
}
();
constexpr int NUM_WIND_SENSORS = []() constexpr
{
    using wind_sensors_arr = custom_interfaces::msg::WindSensors::_wind_sensors_type;
    return sizeof(wind_sensors_arr) / sizeof(custom_interfaces::msg::WindSensor);
}
();
constexpr int NUM_TEMP_SENSORS = []() constexpr
{
    using temp_sensors_arr = custom_interfaces::msg::TempSensors::_temp_sensors_type;
    return sizeof(temp_sensors_arr) / sizeof(custom_interfaces::msg::TempSensor);
}
();
constexpr int NUM_PH_SENSORS = []() constexpr
{
    using ph_sensors_arr = custom_interfaces::msg::PhSensors::_ph_sensors_type;
    return sizeof(ph_sensors_arr) / sizeof(custom_interfaces::msg::PhSensor);
}
();
constexpr int NUM_PRESSURE_SENSORS = []() constexpr
{
    using pressure_sensors_arr = custom_interfaces::msg::PressureSensors::_pressure_sensors_type;
    return sizeof(pressure_sensors_arr) / sizeof(custom_interfaces::msg::PressureSensor);
}
();
constexpr int NUM_SALINITY_SENSORS = []() constexpr
{
    using salinity_sensors_arr = custom_interfaces::msg::SalinitySensors::_salinity_sensors_type;
    return sizeof(salinity_sensors_arr) / sizeof(custom_interfaces::msg::SalinitySensor);
}
();

/****** Upper and lower bounds ******/

/***** Bounds for Latitude and Longitude ******/
constexpr float LAT_LBND = -90.0;
constexpr float LAT_UBND = 90.0;
constexpr float LON_LBND = -180.0;
constexpr float LON_UBND = 180.0;

/***** Bounds for Speed ******/
<<<<<<< HEAD
constexpr float SPEED_LBND = 0.0;    // Placeholder number (kmph)
constexpr float SPEED_UBND = 150.0;  // Placeholder number (kmph)
=======
constexpr float BOAT_SPEED_LBND = 0.0;    // Arbitrary number (kmph)
constexpr float BOAT_SPEED_UBND = 80.0;   // Arbitrary number (kmph)
constexpr float WIND_SPEED_LBND = 0.0;    // Arbitrary number (kmph)
constexpr float WIND_SPEED_UBND = 250.0;  // Arbitrary number (kmph)
constexpr float SOG_SPEED_LBND  = 0.0;    // Arbitrary number (kmph)
constexpr float SOG_SPEED_UBND  = 200.0;  // Arbitrary number (kmph)
>>>>>>> 7374e787

/***** Bounds for Heading ******/
constexpr float HEADING_LBND = 0.0;
constexpr float HEADING_UBND = 360.0;

/***** Bounds for Trim Tab *****/
constexpr float TRIM_LBND = -40.0;
constexpr float TRIM_UBND = 40.0;

// boat rotation
// See https://documentation.spire.com/ais-fundamentals/rate-of-turn-rot/ for how ROT works
constexpr int8_t ROT_LBND = -126;
constexpr int8_t ROT_UBND = 126;

// boat dimension
constexpr float SHIP_DIMENSION_LBND = 1;      // arbitrary number
constexpr float SHIP_DIMENSION_UBND = 650.0;  // arbitrary number

/***** Bounds for Battery ******/
constexpr float BATT_VOLT_LBND = 0.5;     // Placeholder number
constexpr float BATT_VOLT_UBND = 250.0;   // Placeholder number
constexpr float BATT_CURR_LBND = -200.0;  // Placeholder number
constexpr float BATT_CURR_UBND = 200.0;   // Placeholder number

/***** Bounds for Wind Sensor ******/
constexpr int WIND_DIRECTION_LBND = 0;
<<<<<<< HEAD
constexpr int WIND_DIRECTION_UBND = 359;
=======
constexpr int WIND_DIRECTION_UBND = 360;
>>>>>>> 7374e787

/***** Bounds for Temp Sensor ******/
constexpr float TEMP_LBND = -32.768;  // smallest value to fit in int16_t when * 1000
constexpr float TEMP_UBND = 32.767;   // largest value to fit in int16_t when * 1000

/***** Bounds for Ph Sensor ******/
constexpr float PH_LBND = -1.6;  // lbnd of sensor being used
constexpr float PH_UBND = 15.6;  // ubnd of sensor being used

/***** Bounds for Salinity Sensor ******/
constexpr float SALINITY_LBND = 0;        // lbnd of sensor being used is 0.07
constexpr float SALINITY_UBND = 1000000;  // ubnd of sensor being used is 500000+

/***** Bounds for Pressure Sensor ******/
constexpr float PRESSURE_LBND = -100;  // lowest lbnd of pressure sensors under consideration is -14.5 psi
constexpr float PRESSURE_UBND = 1000;  // highest lbnd of pressure sensors is 8702 psi<|MERGE_RESOLUTION|>--- conflicted
+++ resolved
@@ -67,17 +67,12 @@
 constexpr float LON_UBND = 180.0;
 
 /***** Bounds for Speed ******/
-<<<<<<< HEAD
-constexpr float SPEED_LBND = 0.0;    // Placeholder number (kmph)
-constexpr float SPEED_UBND = 150.0;  // Placeholder number (kmph)
-=======
 constexpr float BOAT_SPEED_LBND = 0.0;    // Arbitrary number (kmph)
 constexpr float BOAT_SPEED_UBND = 80.0;   // Arbitrary number (kmph)
 constexpr float WIND_SPEED_LBND = 0.0;    // Arbitrary number (kmph)
 constexpr float WIND_SPEED_UBND = 250.0;  // Arbitrary number (kmph)
 constexpr float SOG_SPEED_LBND  = 0.0;    // Arbitrary number (kmph)
 constexpr float SOG_SPEED_UBND  = 200.0;  // Arbitrary number (kmph)
->>>>>>> 7374e787
 
 /***** Bounds for Heading ******/
 constexpr float HEADING_LBND = 0.0;
@@ -104,11 +99,7 @@
 
 /***** Bounds for Wind Sensor ******/
 constexpr int WIND_DIRECTION_LBND = 0;
-<<<<<<< HEAD
 constexpr int WIND_DIRECTION_UBND = 359;
-=======
-constexpr int WIND_DIRECTION_UBND = 360;
->>>>>>> 7374e787
 
 /***** Bounds for Temp Sensor ******/
 constexpr float TEMP_LBND = -32.768;  // smallest value to fit in int16_t when * 1000
