--- conflicted
+++ resolved
@@ -18,11 +18,7 @@
     add_executable(${bin_module} ${srcs})
     target_compile_definitions(${bin_module} PUBLIC ${compile_defs})
     ament_target_dependencies(${bin_module} PUBLIC ${ROS_DEPS})
-<<<<<<< HEAD
-    target_link_libraries(${bin_module} PUBLIC ${link_libs})
-=======
     target_link_libraries(${bin_module} PUBLIC ${link_libs} boost_program_options net_node)
->>>>>>> 7b806028
     target_include_directories(
         ${bin_module} PUBLIC
         ${CMAKE_CURRENT_LIST_DIR}/inc
