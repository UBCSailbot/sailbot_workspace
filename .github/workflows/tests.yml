--- conflicted
+++ resolved
@@ -1,12 +1,5 @@
 name: Tests
 
-# This uses workflows in a different repo, refer to:
-# https://docs.github.com/en/actions/using-workflows/reusing-workflows#calling-a-reusable-workflow
-
-# This runs sailbot workspace workflows and actions.
-# Runs the Tests Definitions workflow in sailbot_workspace
-   
-# Run condition
 on:
   push:
     branches:
@@ -14,25 +7,9 @@
       # sailbot_workspace only: raye branch used to run Raye's software
       - raye
   pull_request:
-<<<<<<< HEAD
-  workflow_dispatch:
-=======
   # sailbot_workspace only: regression tests runs every Friday at 1:00am UTC
->>>>>>> ebb2c1e3
   schedule:
     - cron: '0 1 * * 5'
-<<<<<<< HEAD
-  
-jobs:
-# Calls tests in sailbot_workspace 
-# https://github.com/UBCSailbot/sailbot_workspace
-  tests:
-        uses: UBCSailbot/sailbot_workspace/.github/workflows/test_definitions.yml@user/colinli02/11-Publish-ROS-package-actions_FINAL
-        with:
-            repository: ${{ github.event.repository.name }}
-            disable-vcs: false
-            rebuild-docs: true 
-=======
   workflow_dispatch:
 
 # Cancel in-progress runs for the current workflow
@@ -55,5 +32,4 @@
       disable-vcs: false
       # Rebuilds our docs site https://ubcsailbot.github.io/docs/
       # If the docs contains a snippet of a file in this repository, set to true
-      rebuild-docs: true
->>>>>>> ebb2c1e3
+      rebuild-docs: true