name: Test Definitions

on:
  # Called by other workflows: https://docs.github.com/en/actions/using-workflows/reusing-workflows#creating-a-reusable-workflow
  workflow_call:
    inputs:
      # The repository name: ${{ github.event.repository.name }}
      repository:
        required: true
        type: string
      # If true, runs the ROS tests and linters
      # Set to true for ROS packages
      ros-ci:
        required: true
        type: boolean
      # If true, runs clang-tidy
      # Takes a long time, so only set to true for C++ repositories
      clang-tidy:
        required: true
        type: boolean
      # If true, rebuilds our docs site https://ubcsailbot.github.io/docs/
      # Set to true if the docs site contains a snippet of a file in the repository
      rebuild-docs:
        required: true
        type: boolean
      # If true, runs the Markdown linters
      # True by default, disable only if there will never be Markdown files in the repository
      markdown-ci:
        required: false
        default: true
        type: boolean
    secrets:
      # A GitHub token with access to our docs site https://ubcsailbot.github.io/docs/
      # If rebuild-docs is true:
      # 1. Create the repository secret PAT_TOKEN (copy from Bitwarden)
      # 2. Set to ${{ secrets.PAT_TOKEN }}
      gh-token:
        required: false

jobs:
  metadata:
    name: Extract metadata
    runs-on: ubuntu-latest
    permissions:
      actions: read
    outputs:
      caller-sha: ${{ steps.workflows-ref.outputs.caller-sha }}
    steps:
      - name: Get workflow reference
        id: workflows-ref
        run: |
          sha=$(curl -L -H "Accept: application/vnd.github+json" -H "Authorization: Bearer ${{ secrets.gh-token }}" -H "X-GitHub-Api-Version: 2022-11-28" https://api.github.com/repos/UBCSailbot/sailbot_workspace/actions/runs/${{ github.run_id }} | jq -r '.referenced_workflows[0] | .sha')
          echo "caller-sha=$sha" >> $GITHUB_OUTPUT

  colcon-test:
    runs-on: ubuntu-latest
    if: ${{ inputs.ros-ci }}
    needs: [metadata]
    steps:
    - name: Checkout workspace
      uses: actions/checkout@v4
      with:
          repository: UBCSailbot/sailbot_workspace
<<<<<<< HEAD
          ref: patrick-5546/fix-virtual-iridium
=======
          ref: ${{ needs.metadata.outputs.caller-sha }}
>>>>>>> a0b69c04

    - name: Checkout repositories
      uses: ./.github/actions/checkout/
      with:
          repository: ${{ inputs.repository }}

    - name: Test
      uses: ./.github/actions/test/
      with:
        disable_vcs: ${{ inputs.repository != 'sailbot_workspace' }}

  ament-lint:
    strategy:
      fail-fast: false
      matrix:
          # mypy and ament_lint_common, except for copyright, cppcheck, cpplint, uncrustify, and pep257
          linter: [lint_cmake, flake8, mypy, xmllint]
    name: ament_${{ matrix.linter }}
    runs-on: ubuntu-latest
    if: ${{ inputs.ros-ci }}
    needs: [metadata]
    steps:
    - name: Checkout workspace
      uses: actions/checkout@v4
      with:
          repository: UBCSailbot/sailbot_workspace
          ref: ${{ needs.metadata.outputs.caller-sha }}

    - name: Checkout repositories
      uses: ./.github/actions/checkout/
      with:
          repository: ${{ inputs.repository }}

    - name: Run linter
      uses: ./.github/actions/ament-lint/
      with:
        linter: ${{ matrix.linter }}
        disable_vcs: ${{ inputs.repository != 'sailbot_workspace' }}

  clang-tidy:
    runs-on: ubuntu-latest
    if: inputs.clang-tidy
    needs: [metadata]
    steps:
    - name: Checkout workspace
      uses: actions/checkout@v4
      with:
          repository: UBCSailbot/sailbot_workspace
          ref: ${{ needs.metadata.outputs.caller-sha }}

    - name: Checkout repositories
      uses: ./.github/actions/checkout/
      with:
          repository: ${{ inputs.repository }}

    - name: Run linter
      uses: ./.github/actions/clang-tidy/
      with:
        disable_vcs: ${{ inputs.repository != 'sailbot_workspace' }}

  # https://github.com/nosborn/github-action-markdown-cli
  markdownlint:
    runs-on: ubuntu-latest
    if: ${{ inputs.markdown-ci }}
    steps:
    - name: Check out code
      uses: actions/checkout@v4
      with:
          repository: UBCSailbot/${{ inputs.repository }}

    - name: Run linter
      uses: nosborn/github-action-markdown-cli@v3.3.0
      with:
        config_file: .markdownlint.json
        files: .
        dot: true

  # https://github.com/gaurav-nelson/github-action-markdown-link-check
  markdown-link-check:
    runs-on: ubuntu-latest
    if: ${{ inputs.markdown-ci }}
    steps:
    - name: Check out code
      uses: actions/checkout@v4
      with:
          repository: UBCSailbot/sailbot_workspace

    - name: Run linter
      uses: gaurav-nelson/github-action-markdown-link-check@v1
      with:
        config-file: .markdown-link-check.json
        folder-path: .

  # Rebuilds our docs site https://ubcsailbot.github.io/docs/
  rebuild-docs:
    runs-on: ubuntu-latest
    if: github.event_name == 'push' && github.ref == 'refs/heads/main' && inputs.rebuild-docs
    needs: [markdownlint, markdown-link-check]
    steps:
    - name: Dispatch Docs Tests workflow to publish site
      # https://github.com/orgs/community/discussions/26323#discussioncomment-5600001
      run: |
          gh workflow run tests.yml -R UBCSailbot/docs
          sleep 5
          gh run watch -R UBCSailbot/docs $(gh run list -R UBCSailbot/docs -w tests.yml -L1 --json databaseId --jq '.[0].databaseId')
    env:
      GH_TOKEN: ${{ secrets.gh-token }}

  # Runs Sailbot Workspace CI
  run-sailbot-workspace-ci:
    runs-on: ubuntu-latest
    if: github.event_name == 'push' && github.ref == 'refs/heads/main' && inputs.repository != 'sailbot_workspace' && inputs.repository != 'docs'
    steps:
    - name: Dispatch Sailbot Workspace Tests workflow to run CI
      # https://github.com/orgs/community/discussions/26323#discussioncomment-5600001
      run: |
          gh workflow run tests.yml -R UBCSailbot/sailbot_workspace
          sleep 5
          gh run watch -R UBCSailbot/sailbot_workspace $(gh run list -R UBCSailbot/sailbot_workspace -w tests.yml -L1 --json databaseId --jq '.[0].databaseId')
    env:
      GH_TOKEN: ${{ secrets.gh-token }}<|MERGE_RESOLUTION|>--- conflicted
+++ resolved
@@ -61,11 +61,7 @@
       uses: actions/checkout@v4
       with:
           repository: UBCSailbot/sailbot_workspace
-<<<<<<< HEAD
-          ref: patrick-5546/fix-virtual-iridium
-=======
           ref: ${{ needs.metadata.outputs.caller-sha }}
->>>>>>> a0b69c04
 
     - name: Checkout repositories
       uses: ./.github/actions/checkout/
