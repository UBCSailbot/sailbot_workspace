--- conflicted
+++ resolved
@@ -1,12 +1,7 @@
 #!/bin/bash
 set -e
 
-<<<<<<< HEAD
 source /opt/ros/${ROS_DISTRO}/setup.bash
-./setup.sh
-./build.sh OFF  # Do not run static analysis or linting
-=======
-source /opt/ros/${ROS2_DISTRO}/setup.bash
 if [[ $DISABLE_VCS == "true" ]]
 then
     ./setup.sh DISABLE_VCS
@@ -14,5 +9,4 @@
     ./setup.sh
 fi
 ./build.sh RelWithDebInfo OFF  # Do not run static analysis or linting
->>>>>>> 5d2d023a
 ./test.sh