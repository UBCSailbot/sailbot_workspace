--- conflicted
+++ resolved
@@ -4,20 +4,19 @@
 			"path": "../.."
 		},
 		{
+			"path": "../../src/boat_simulator"
+		},
+		{
 			"path": "../../src/network_systems"
 		},
 		{
 			"path": "../../src/ros_msgs"
 		},
 		{
-<<<<<<< HEAD
-			"path": "../../src/boat_simulator"
-=======
 			"path": "../../src/docs"
 		},
 		{
 			"path": "../../src/website"
->>>>>>> 0594cc33
 		},
 	],
 	"settings": {
