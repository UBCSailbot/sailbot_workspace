--- conflicted
+++ resolved
@@ -43,7 +43,6 @@
         "yzhang.markdown-all-in-one",
         // "zachflower.uncrustify",
 
-<<<<<<< HEAD
         // UBCSailbot
         "awesomektvn.toggle-semicolon",
         "bierner.github-markdown-preview",
@@ -77,39 +76,4 @@
       ]
     }
   }
-=======
-				// UBCSailbot
-				"awesomektvn.toggle-semicolon",
-				"bierner.github-markdown-preview",
-				"christian-kohler.path-intellisense",
-				"cschlosser.doxdocgen",
-				"DavidAnson.vscode-markdownlint",
-				"eamodio.gitlens",
-				// "github.copilot",
-				"github.vscode-github-actions",
-				"Gruntfuggly.todo-tree",
-				"jebbs.plantuml",
-				"jeff-hykin.better-cpp-syntax",
-				"KevinRose.vsc-python-indent",
-				"llvm-vs-code-extensions.vscode-clangd",
-				"matepek.vscode-catch2-test-adapter",
-				"mechatroner.rainbow-csv",
-				"mongodb.mongodb-vscode",
-				"ranch-hand-robotics.rde-ros-2",
-				"ms-python.black-formatter",
-				"ms-python.isort",
-				"ms-python.vscode-pylance",
-				"ms-toolsai.jupyter",
-				"ms-vsliveshare.vsliveshare",
-				"ms-python.mypy-type-checker",
-				"njpwerner.autodocstring",
-				"randomfractalsinc.geo-data-viewer",
-				"stevejpurves.cucumber",
-				"streetsidesoftware.code-spell-checker",
-				"vscode-icons-team.vscode-icons",
-				"zxh404.vscode-proto3"
-			]
-		}
-	}
->>>>>>> 0ae197f6
 }