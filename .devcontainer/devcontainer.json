--- conflicted
+++ resolved
@@ -1,84 +1,80 @@
 // See https://aka.ms/vscode-remote/devcontainer.json for format details.
 {
-	"name": "Sailbot Workspace",
-	"dockerComposeFile": [
-		"docker-compose.yml",
-<<<<<<< HEAD
+  "name": "Sailbot Workspace",
+  "dockerComposeFile": [
+    "docker-compose.yml"
     // We do not use anymore. We pulled website development out of docker in PR #614
-		// "website/docker-compose.website.yml", // website
-=======
-		"website/docker-compose.website.yml", // website
->>>>>>> b37189e1
+    // "website/docker-compose.website.yml", // website
 
-		// Uncomment the files containing the programs you need
-		// "docs/docker-compose.docs.yml", // docs
-	],
-	"service": "sailbot-workspace",
-    "forwardPorts": [3005],
-	"workspaceFolder": "/workspaces/sailbot_workspace",
-	"remoteUser": "ros",
-	"containerEnv": {
-		"LIBGL_ALWAYS_SOFTWARE": "1" // Needed for software rendering of opengl
-	},
-	"postCreateCommand": "./scripts/setup.sh",
-	// Set *default* container specific settings.json values on container create.
-	"customizations": {
-		"vscode": {
-			"settings": {
-				"terminal.integrated.profiles.linux": {
-					"bash": {
-						"path": "bash",
-						"icon": "terminal-bash"
-					}
-				},
-				"terminal.integrated.defaultProfile.linux": "bash"
-			},
-			"extensions": [
-				// template repo
-				"althack.ament-task-provider",
-				"DotJoshJohnson.xml",
-				"ms-azuretools.vscode-docker",
-				"ms-python.python",
-				"ms-vscode.cpptools",
-				"redhat.vscode-yaml",
-				"smilerobotics.urdf",
-				"streetsidesoftware.code-spell-checker",
-				"twxs.cmake",
-				"ms-python.flake8",
-				"yzhang.markdown-all-in-one",
-				// "zachflower.uncrustify",
+    // Uncomment the files containing the programs you need
+    // "docs/docker-compose.docs.yml", // docs
+  ],
+  "service": "sailbot-workspace",
+  "forwardPorts": [3005],
+  "workspaceFolder": "/workspaces/sailbot_workspace",
+  "remoteUser": "ros",
+  "containerEnv": {
+    "LIBGL_ALWAYS_SOFTWARE": "1" // Needed for software rendering of opengl
+  },
+  "postCreateCommand": "./scripts/setup.sh",
+  // Set *default* container specific settings.json values on container create.
+  "customizations": {
+    "vscode": {
+      "settings": {
+        "terminal.integrated.profiles.linux": {
+          "bash": {
+            "path": "bash",
+            "icon": "terminal-bash"
+          }
+        },
+        "terminal.integrated.defaultProfile.linux": "bash"
+      },
+      "extensions": [
+        // template repo
+        "althack.ament-task-provider",
+        "DotJoshJohnson.xml",
+        "ms-azuretools.vscode-docker",
+        "ms-python.python",
+        "ms-vscode.cpptools",
+        "redhat.vscode-yaml",
+        "smilerobotics.urdf",
+        "streetsidesoftware.code-spell-checker",
+        "twxs.cmake",
+        "ms-python.flake8",
+        "yzhang.markdown-all-in-one",
+        // "zachflower.uncrustify",
 
-				// UBCSailbot
-				"awesomektvn.toggle-semicolon",
-				"bierner.github-markdown-preview",
-				"christian-kohler.path-intellisense",
-				"cschlosser.doxdocgen",
-				"DavidAnson.vscode-markdownlint",
-				"eamodio.gitlens",
-				// "github.copilot",
-				"github.vscode-github-actions",
-				"Gruntfuggly.todo-tree",
-				"jebbs.plantuml",
-				"jeff-hykin.better-cpp-syntax",
-				"KevinRose.vsc-python-indent",
-				"llvm-vs-code-extensions.vscode-clangd",
-				"matepek.vscode-catch2-test-adapter",
-				"mechatroner.rainbow-csv",
-				"mongodb.mongodb-vscode",
-				"ranch-hand-robotics.rde-ros-2",
-				"ms-python.black-formatter",
-				"ms-python.isort",
-				"ms-python.vscode-pylance",
-				"ms-toolsai.jupyter",
-				"ms-vsliveshare.vsliveshare",
-				"ms-python.mypy-type-checker",
-				"njpwerner.autodocstring",
-				"randomfractalsinc.geo-data-viewer",
-				"stevejpurves.cucumber",
-				"streetsidesoftware.code-spell-checker",
-				"vscode-icons-team.vscode-icons",
-				"zxh404.vscode-proto3"
-			]
-		}
-	}
+        // UBCSailbot
+        "awesomektvn.toggle-semicolon",
+        "bierner.github-markdown-preview",
+        "christian-kohler.path-intellisense",
+        "cschlosser.doxdocgen",
+        "DavidAnson.vscode-markdownlint",
+        "eamodio.gitlens",
+        // "github.copilot",
+        "github.vscode-github-actions",
+        "Gruntfuggly.todo-tree",
+        "jebbs.plantuml",
+        "jeff-hykin.better-cpp-syntax",
+        "KevinRose.vsc-python-indent",
+        "llvm-vs-code-extensions.vscode-clangd",
+        "matepek.vscode-catch2-test-adapter",
+        "mechatroner.rainbow-csv",
+        "mongodb.mongodb-vscode",
+        "ranch-hand-robotics.rde-ros-2",
+        "ms-python.black-formatter",
+        "ms-python.isort",
+        "ms-python.vscode-pylance",
+        "ms-toolsai.jupyter",
+        "ms-vsliveshare.vsliveshare",
+        "ms-python.mypy-type-checker",
+        "njpwerner.autodocstring",
+        "randomfractalsinc.geo-data-viewer",
+        "stevejpurves.cucumber",
+        "streetsidesoftware.code-spell-checker",
+        "vscode-icons-team.vscode-icons",
+        "zxh404.vscode-proto3"
+      ]
+    }
+  }
 }