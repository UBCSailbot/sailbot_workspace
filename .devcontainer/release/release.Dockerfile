--- conflicted
+++ resolved
@@ -1,8 +1,4 @@
-<<<<<<< HEAD
 FROM ghcr.io/ubcsailbot/sailbot_workspace/dev:setup-included-2 AS builder
-=======
-FROM ghcr.io/ubcsailbot/sailbot_workspace/dev:setup-included-2
->>>>>>> ed3e45df
 ARG USERNAME=ros
 ARG HOME=/home/${USERNAME}
 WORKDIR ${ROS_WORKSPACE}
@@ -13,7 +9,6 @@
 # CACHEBUST is defined as a build-arg set to the current timestamp.
 ARG CACHEBUST
 COPY src/ ./src
-<<<<<<< HEAD
 RUN chown -R ${USERNAME}:${USERNAME} ${ROS_WORKSPACE} ${HOME}
 USER ${USERNAME}
 RUN /bin/bash -c "source /opt/ros/${ROS_DISTRO}/setup.bash && ./scripts/build.sh"
@@ -145,12 +140,4 @@
 RUN mkdir -p ${HOME}/.ros/log \
     && chown -R ${USERNAME} ${HOME}/.ros
 
-USER ${USERNAME}
-=======
-
-RUN chown -R ${USERNAME}:${USERNAME} ${ROS_WORKSPACE} ${HOME}
-USER $USERNAME
-
-RUN /bin/bash -c "source /opt/ros/${ROS_DISTRO}/setup.bash && ./scripts/build.sh"
-WORKDIR ${ROS_WORKSPACE}
->>>>>>> ed3e45df
+USER ${USERNAME}